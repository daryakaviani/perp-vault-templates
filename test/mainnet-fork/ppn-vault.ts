import { ethers, network } from "hardhat";
import { BigNumber, Signer, utils } from "ethers";
import { SignerWithAddress } from "@nomiclabs/hardhat-ethers/signers";
import { expect, util } from "chai";
import {
  OpynPerpVault,
  IERC20,
  BuyOTokenAction,
  IOtokenFactory,
  IOToken,
  StakedaoPricer,
  IOracle,
  IWhitelist,
  MockPricer,
  IStakeDao,
  ICurve,
} from "../../typechain";
import * as fs from "fs";
import { getOrder } from "../utils/orders";

const mnemonic = fs.existsSync(".secret")
  ? fs.readFileSync(".secret").toString().trim()
  : "test test test test test test test test test test test junk";

enum VaultState {
  Emergency,
  Locked,
  Unlocked,
}

enum ActionState {
  Activated,
  Committed,
  Idle,
}

describe("Mainnet Fork Tests", function () {
  const counterpartyWallet = ethers.Wallet.fromMnemonic(
    mnemonic,
    "m/44'/60'/0'/0/30"
  );
  let action1: BuyOTokenAction;
  // asset used by this action: in this case, frax
  let frax: IERC20;
  let weth: IERC20;
  let sdFrax3Crv: IERC20;
  let usdc: IERC20;
  let usdt: IERC20;
  let frax3crv: ICurve;

  let accounts: SignerWithAddress[] = [];

  let owner: SignerWithAddress;
  let depositor1: SignerWithAddress;
  let depositor2: SignerWithAddress;
  let depositor3: SignerWithAddress;
  let feeRecipient: SignerWithAddress;
  let vault: OpynPerpVault;
  let otokenFactory: IOtokenFactory;
  let sdFrax3CrvPricer: StakedaoPricer;
  let wethPricer: MockPricer;
  let oracle: IOracle;
  let stakedaoSdfrax3crvStrategy: IStakeDao;
  let curvePool: ICurve;
  let provider: typeof ethers.provider;

  /**
   *
   * CONSTANTS
   *
   */
  const day = 86400;
  const controllerAddress = "0x4ccc2339F87F6c59c6893E1A678c2266cA58dC72";
  const whitelistAddress = "0xa5EA18ac6865f315ff5dD9f1a7fb1d41A30a6779";
  const swapAddress = "0x4572f2554421Bd64Bef1c22c8a81840E8D496BeA";
  const oracleAddress = "0x789cD7AB3742e23Ce0952F6Bc3Eb3A73A0E08833";
  const opynOwner = "0x2FCb2fc8dD68c48F406825255B4446EDFbD3e140";
  const otokenFactoryAddress = "0x7C06792Af1632E77cb27a558Dc0885338F4Bdf8E";
  const wethAddress = "0xC02aaA39b223FE8D0A0e5C4F27eAD9083C756Cc2";
  const fraxAddress = "0x853d955aCEf822Db058eb8505911ED77F175b99e";
  const sdFrax3CrvAddress = "0x5af15DA84A4a6EDf2d9FA6720De921E1026E37b7";
  const curvePoolAddress = "0xA79828DF1850E8a3A3064576f380D90aECDD3359";
  const frax3crvAddress = "0xd632f22692FaC7611d2AA1C0D552930D43CAEd3B";
  const otokenWhitelistAddress = "0xa5EA18ac6865f315ff5dD9f1a7fb1d41A30a6779";
  const marginPoolAddess = "0x5934807cC0654d46755eBd2848840b616256C6Ef";
  const usdcAddress = "0xA0b86991c6218b36c1d19D4a2e9Eb0cE3606eB48";
  const usdtAddress = "0xdAC17F958D2ee523a2206206994597C13D831ec7";

  /** Test Scenario Params */
  const p1DepositAmount = utils.parseEther("1000").div(1000000000000);
  const p2DepositAmount = utils.parseEther("7000").div(1000000000000);
  const p3DepositAmount = utils.parseEther("2000").div(1000000000000);
  const premium = utils.parseEther("400");

  /**
   *
   * Setup
   *
   */

  this.beforeAll("Set accounts", async () => {
    accounts = await ethers.getSigners();

    const [_owner, _feeRecipient, _depositor1, _depositor2, _depositor3] =
      accounts;

    await network.provider.send("hardhat_setBalance", [
      opynOwner,
      "0x1000000000000000000000000000000",
    ]);

    owner = _owner;
    feeRecipient = _feeRecipient;

    depositor1 = _depositor1;
    depositor2 = _depositor2;
    depositor3 = _depositor3;
  });

  this.beforeAll("Connect to mainnet contracts", async () => {
    frax = (await ethers.getContractAt("IERC20", fraxAddress)) as IERC20;
    weth = (await ethers.getContractAt("IERC20", wethAddress)) as IERC20;
    usdc = (await ethers.getContractAt("IERC20", usdcAddress)) as IERC20;
    usdt = (await ethers.getContractAt("IERC20", usdtAddress)) as IERC20;
    frax3crv = (await ethers.getContractAt(
      "ICurve",
      frax3crvAddress
    )) as ICurve;
    sdFrax3Crv = (await ethers.getContractAt(
      "IERC20",
      sdFrax3CrvAddress
    )) as IERC20;
    otokenFactory = (await ethers.getContractAt(
      "IOtokenFactory",
      otokenFactoryAddress
    )) as IOtokenFactory;
    oracle = (await ethers.getContractAt("IOracle", oracleAddress)) as IOracle;
    stakedaoSdfrax3crvStrategy = (await ethers.getContractAt(
      "IStakeDao",
      sdFrax3CrvAddress
    )) as IStakeDao;
    curvePool = (await ethers.getContractAt(
      "ICurve",
      curvePoolAddress
    )) as ICurve;
  });

  this.beforeAll("Deploy vault and sell eth calls action", async () => {
    const VaultContract = await ethers.getContractFactory("OpynPerpVault");
    vault = (await VaultContract.deploy(
      usdc.address,
      sdFrax3CrvAddress,
      curvePoolAddress,
      feeRecipient.address,
      "OpynPerpPPNVault share",
      "sOPS"
    )) as OpynPerpVault;

    // deploy the buy action contract
    const BuyOTokenActionContract = await ethers.getContractFactory(
      "BuyOTokenAction"
    );
    action1 = (await BuyOTokenActionContract.deploy(
      vault.address,
      sdFrax3CrvAddress,
      swapAddress,
      whitelistAddress,
      controllerAddress,
      curvePoolAddress,
      0, // type 0 vault
      usdc.address,
      20 // 0.2%
    )) as BuyOTokenAction;

    await vault.connect(owner).setActions([action1.address]);
  });

<<<<<<< HEAD
  // this.beforeAll(
  //   "Deploy sdFrax3CrvPricer, mock weth pricer, set frax to stable price and update wethpricer and sdFrax3CrvPricer in opyn's oracle",
  //   async () => {
  //     provider = ethers.provider;

  //     const PricerContract = await ethers.getContractFactory("StakedaoPricer");
  //     sdFrax3CrvPricer = (await PricerContract.deploy(
  //       sdFrax3Crv.address,
  //       usdc.address,
  //       oracleAddress,
  //       frax3crv.address
  //     )) as StakedaoPricer;

  //     const MockPricerContract = await ethers.getContractFactory("MockPricer");
  //     wethPricer = (await MockPricerContract.deploy(
  //       oracleAddress
  //     )) as MockPricer;

  //     // impersonate owner and change the sdFrax3CrvPricer
  //     await owner.sendTransaction({
  //       to: opynOwner,
  //       value: utils.parseEther("2.0"),
  //     });
  //     await provider.send("hardhat_impersonateAccount", [opynOwner]);
  //     const signer = await ethers.provider.getSigner(opynOwner);
  //     await oracle
  //       .connect(signer)
  //       .setAssetPricer(weth.address, wethPricer.address);
  //     await oracle
  //       .connect(signer)
  //       .setAssetPricer(sdFrax3Crv.address, sdFrax3CrvPricer.address);
=======
  this.beforeAll(
    "Deploy sdFrax3CrvPricer, mock weth pricer, set frax to stable price and update wethpricer and sdFrax3CrvPricer in opyn's oracle",
    async () => {
      provider = ethers.provider;

      const PricerContract = await ethers.getContractFactory("StakedaoPricer");
      sdFrax3CrvPricer = (await PricerContract.deploy(
        sdFrax3Crv.address,
        usdc.address,
        oracleAddress,
        frax3crv.address
      )) as StakedaoPricer;

      const MockPricerContract = await ethers.getContractFactory("MockPricer");
      wethPricer = (await MockPricerContract.deploy(
        oracleAddress
      )) as MockPricer;

      // impersonate owner and change the sdFrax3CrvPricer
      await owner.sendTransaction({
        to: opynOwner,
        value: utils.parseEther("2.0"),
      });
      await provider.send("hardhat_impersonateAccount", [opynOwner]);
      const signer = await ethers.provider.getSigner(opynOwner);
      await oracle
        .connect(signer)
        .setAssetPricer(weth.address, wethPricer.address);
      await oracle
        .connect(signer)
        .setAssetPricer(sdFrax3Crv.address, sdFrax3CrvPricer.address);
      await provider.send("evm_mine", []);
      await provider.send("hardhat_stopImpersonatingAccount", [opynOwner]);
    }
  );

  this.beforeAll("whitelist sdFrax3Crv in the Opyn system", async () => {
    const whitelist = (await ethers.getContractAt(
      "IWhitelist",
      otokenWhitelistAddress
    )) as IWhitelist;

    // impersonate owner and change the sdFrax3CrvPricer
    await owner.sendTransaction({
      to: opynOwner,
      value: utils.parseEther("1.0"),
    });
    await provider.send("hardhat_impersonateAccount", [opynOwner]);
    const signer = await ethers.provider.getSigner(opynOwner);
    await whitelist.connect(signer).whitelistCollateral(sdFrax3CrvAddress);
    await whitelist
      .connect(signer)
      .whitelistProduct(weth.address, usdc.address, sdFrax3CrvAddress, true);
    await provider.send("evm_mine", []);
    await provider.send("hardhat_stopImpersonatingAccount", [opynOwner]);
  });

  this.beforeAll("send counterparty usdc", async () => {
    const usdcWhale = "0xe2644b0dc1b96C101d95421E95789eF6992B0E6A";
    const premiumToSend = premium.div(1000000000000);
    await provider.send("hardhat_impersonateAccount", [usdcWhale]);
    const signer = await ethers.provider.getSigner(usdcWhale);
    await usdc
      .connect(signer)
      .transfer(counterpartyWallet.address, premiumToSend);
    await provider.send("evm_mine", []);
    await provider.send("hardhat_stopImpersonatingAccount", [usdcWhale]);
  });

  this.beforeAll("send everyone usdc", async () => {
    const usdcWhale = "0xe2644b0dc1b96C101d95421E95789eF6992B0E6A";
    // send everyone usdc
    await provider.send("hardhat_impersonateAccount", [usdcWhale]);
    const signer = await ethers.provider.getSigner(usdcWhale);
    await usdc.connect(signer).transfer(depositor1.address, p1DepositAmount);
    await usdc.connect(signer).transfer(depositor2.address, p2DepositAmount);
    await usdc.connect(signer).transfer(depositor3.address, p3DepositAmount);
    await provider.send("evm_mine", []);
    await provider.send("hardhat_stopImpersonatingAccount", [usdcWhale]);
  });

  this.beforeAll("prepare counterparty wallet", async () => {
    // prepare counterparty
    counterpartyWallet = counterpartyWallet.connect(provider);
    await owner.sendTransaction({
      to: counterpartyWallet.address,
      value: utils.parseEther("1"),
    });

    // approve usdc to be spent by counterparty
    await usdc.connect(counterpartyWallet).approve(swapAddress, premium);
  });

  describe("check the admin setup", async () => {
    it("contract is initialized correctly", async () => {
      // initial state
      expect((await vault.state()) === VaultState.Unlocked).to.be.true;
      expect(
        (await vault.totalStakedaoAsset()).isZero(),
        "total asset should be zero"
      ).to.be.true;
    });

    it("should set fee reserve", async () => {
      // 10% reserve
      await vault.connect(owner).setWithdrawReserve(1000);
      expect((await vault.withdrawReserve()).toNumber() == 1000).to.be.true;
    });
  });

  describe("profitable scenario", async () => {
    let otoken: IOToken;
    let expiry: number;
    const reserveFactor = 10;
    const otokenStrikePrice = 100000000000; // $1000
    this.beforeAll("deploy otoken that will be sold", async () => {
      const blockNumber = await provider.getBlockNumber();
      const block = await provider.getBlock(blockNumber);
      const currentTimestamp = block.timestamp;
      expiry = (Math.floor(currentTimestamp / day) + 10) * day + 28800;

      await otokenFactory.createOtoken(
        weth.address,
        usdc.address,
        sdFrax3Crv.address,
        otokenStrikePrice,
        expiry,
        true
      );

      const otokenAddress = await otokenFactory.getOtoken(
        weth.address,
        usdc.address,
        sdFrax3Crv.address,
        otokenStrikePrice,
        expiry,
        true
      );

      otoken = (await ethers.getContractAt(
        "IOToken",
        otokenAddress
      )) as IOToken;
    });

    it("p1 deposits USDC", async () => {
      // calculating the ideal amount of USDC that should be deposited
      const amountUsdcDeposited = p1DepositAmount;

      // approve and deposit
      await usdc
        .connect(depositor1)
        .approve(vault.address, amountUsdcDeposited);
      await vault
        .connect(depositor1)
        .depositUnderlying(amountUsdcDeposited, 0, 2);

      const vaultTotal = await vault.totalStakedaoAsset();
      const vaultSdfrax3crvBalance = await sdFrax3Crv.balanceOf(vault.address);
      const totalSharesMinted = vaultSdfrax3crvBalance;

      // check the deposit went through (fuzzily due to slippage and exchange rate)
      expect(vaultTotal, "internal accounting is incorrect").to.be.gte(
        amountUsdcDeposited.mul(1000000000000).mul(85).div(100)
      );

      // check the sdFrax3Crv balance in the vault
      expect(vaultSdfrax3crvBalance).to.be.equal(
        vaultTotal,
        "internal balance is incorrect"
      );

      // check the minted share balances
      expect(
        await vault.balanceOf(depositor1.address),
        "incorrect amount of shares minted"
      ).to.be.equal(totalSharesMinted);
    });

    it("p2 deposits USDC", async () => {
      // calculating the ideal amount of sdCrvRenWsdFrax3Crv that should be deposited
      const amountUsdcDeposited = p2DepositAmount;

      // keep track of balance before
      const vaultTotalBefore = await vault.totalStakedaoAsset();

      // approve and deposit
      await usdc
        .connect(depositor2)
        .approve(vault.address, amountUsdcDeposited);
      await vault
        .connect(depositor2)
        .depositUnderlying(amountUsdcDeposited, 0, 2);

      const vaultTotal = await vault.totalStakedaoAsset();
      const vaultSdfrax3crvBalance = await sdFrax3Crv.balanceOf(vault.address);
      const totalSharesMinted = vaultTotal.sub(vaultTotalBefore);

      // check the deposit went through (fuzzily due to slippage and exchange rate)
      expect(vaultTotal, "internal accounting is incorrect").to.be.gte(
        amountUsdcDeposited.mul(1000000000000).mul(85).div(100)
      );

      // check the sdFrax3Crv balance in the vault
      expect(vaultSdfrax3crvBalance).to.be.equal(
        vaultTotal,
        "internal balance is incorrect"
      );

      // check the minted share balances
      expect(
        await vault.balanceOf(depositor2.address),
        "incorrect amount of shares minted"
      ).to.be.equal(totalSharesMinted);
    });

    // it("tests getPrice in sdFrax3CrvPricer", async () => {
    //   await wethPricer.setPrice("400000000000"); // $4000
    //   const usdcPrice = await oracle.getPrice(usdc.address);
    //   const sdFrax3CrvPrice = await oracle.getPrice(sdFrax3Crv.address);
    //   expect(usdcPrice.toNumber()).to.be.lessThanOrEqual(
    //     sdFrax3CrvPrice.toNumber()
    //   );
    // });

    // // it("owner commits to the option", async () => {
    // //   expect(await action1.state()).to.be.equal(ActionState.Idle);
    // //   await action1.commitOToken(otoken.address);
    // //   expect(await action1.state()).to.be.equal(ActionState.Committed);
    // // });

    // it("owner buys options with usdc", async () => {
    //   const exchangeRateBefore = await action1.getCurrentExchangeRate();

    //   // increase time
    //   const minPeriod = await action1.MIN_COMMIT_PERIOD();
    //   await provider.send("evm_increaseTime", [minPeriod.toNumber()]); // increase time
    //   await provider.send("evm_mine", []);

    //   await vault.rollOver([(100 - reserveFactor) * 100]);

    //   // get current vault sdFrax3Crv balance
    //   const vaultSdfrax3crvBalance = await sdFrax3Crv.balanceOf(vault.address);

    //   const exchangeRateAfter = await action1.getCurrentExchangeRate();

    //   // usdc balance with exchange rate before time passed
    //   const usdcBalanceBefore = vaultSdfrax3crvBalance.div(exchangeRateBefore);

    //   // usdc balance with exchange rate after time passed
    //   const usdcBalanceAfter = vaultSdfrax3crvBalance.div(exchangeRateAfter);

    //   // usdc yield accrued
    //   const yieldAmount = usdcBalanceAfter.sub(usdcBalanceBefore);

    //   // const expectedSdfrax3crvBalanceInVault = vaultSdfrax3crvBalanceBefore
    //   //   .mul(reserveFactor)
    //   //   .div(100);
    //   const collateralAmount = await sdFrax3Crv.balanceOf(action1.address);
    //   //   // This assumes premium was paid in frax3crv. This is the lower bount
    //   //   const premiumInfrax3crv = premium
    //   //     .div(await frax3crv.get_virtual_price())
    //   //     .mul(utils.parseEther("1.0"));
    //   //   const premiumInSdfrax3crv = premiumInfrax3crv
    //   //     .mul(await stakedaoSdfrax3crvStrategy.totalSupply())
    //   //     .div(await stakedaoSdfrax3crvStrategy.balance());
    //   //   const expectedTotal =
    //   //     vaultSdfrax3crvBalanceBefore.add(premiumInSdfrax3crv);
    //   //   const expectedSdfrax3crvBalanceInAction = vaultSdfrax3crvBalanceBefore
    //   //     .sub(expectedSdfrax3crvBalanceInVault)
    //   //     .add(premiumInSdfrax3crv);

    //   const marginPoolBalanceOfsdFrax3CrvBefore = await sdFrax3Crv.balanceOf(
    //     marginPoolAddess
    //   );

    //   const premiumToSend = premium.div(1000000000000);

    //   const order = await getOrder(
    //     action1.address,
    //     otoken.address,
    //     yieldAmount.toString(), // this will be ignored
    //     counterpartyWallet.address,
    //     usdc.address,
    //     premiumToSend.toString(),
    //     swapAddress,
    //     counterpartyWallet.privateKey
    //   );

    //   expect(
    //     (await action1.lockedAsset()).eq("0"),
    //     "collateral should not be locked"
    //   ).to.be.true;

    //   // buy oToken
    //   await action1.buyOToken(order);

    //   //   const vaultSdfrax3crvBalanceAfter = await sdFrax3Crv.balanceOf(
    //   //     vault.address
    //   //   );

    //   //   expect(
    //   //     await (
    //   //       await action1.currentValue()
    //   //     ).gte(expectedSdfrax3crvBalanceInAction),
    //   //     "incorrect current value in action"
    //   //   ).to.be.true;
    //   expect(
    //     await action1.lockedAsset(),
    //     "incorrect accounting in action"
    //   ).to.be.equal(collateralAmount);
    //   expect(await usdc.balanceOf(action1.address)).to.be.equal(
    //     usdcBalanceBefore
    //   );

    //   // check the otoken balance of the action increased by yield amount
    //   expect(
    //     await otoken.balanceOf(action1.address),
    //     "incorrect otoken balance obtained"
    //   ).to.be.equal(yieldAmount);

    //   const marginPoolBalanceOfsdFrax3CrvAfter = await sdFrax3Crv.balanceOf(
    //     marginPoolAddess
    //   );

    //   // check sdFrax3Crv balance in opyn
    //   expect(
    //     marginPoolBalanceOfsdFrax3CrvAfter,
    //     "incorrect balance in Opyn"
    //   ).to.be.equal(marginPoolBalanceOfsdFrax3CrvBefore.add(collateralAmount));
    // });

    // it("p3 deposits FRAX3CRV", async () => {
    //   // calculating the ideal amount of sdCrvRenWsdFrax3Crv that should be deposited
    //   const amountfrax3crvDeposited = p3DepositAmount;

    //   // multiplying by 10^10 to scale a 10^8 number to a 10^18 number
    //   const sdfrax3crvSupplyBefore =
    //     await stakedaoSdfrax3crvStrategy.totalSupply();
    //   const frax3crvBalanceInStakedao =
    //     await stakedaoSdfrax3crvStrategy.balance();
    //   const sdFrax3crvDeposited = amountfrax3crvDeposited
    //     .mul(sdfrax3crvSupplyBefore)
    //     .div(frax3crvBalanceInStakedao);

    //   // keep track of balance before
    //   const vaultTotalBefore = await vault.totalStakedaoAsset();
    //   const sharesBefore = await vault.totalSupply();
    //   const vaultSdfrax3crvBalanceBefore = await sdFrax3Crv.balanceOf(
    //     vault.address
    //   );

    //   // approve and deposit
    //   await frax3crv
    //     .connect(depositor3)
    //     .approve(vault.address, amountfrax3crvDeposited);
    //   await vault.connect(depositor3).depositCrvLP(amountfrax3crvDeposited);

    //   const vaultTotal = await vault.totalStakedaoAsset();
    //   const vaultSdfrax3crvBalanceAfter = await sdFrax3Crv.balanceOf(
    //     vault.address
    //   );

    //   // check the sdFrax3Crv token balances
    //   expect(
    //     vaultTotal.sub(vaultTotalBefore),
    //     "internal accounting is incorrect"
    //   ).to.be.eq(sdFrax3crvDeposited);
    //   expect(
    //     vaultSdfrax3crvBalanceAfter.sub(vaultSdfrax3crvBalanceBefore),
    //     "internal balance is incorrect"
    //   ).to.be.equal(sdFrax3crvDeposited);

    //   // check the minted share balances
    //   const sharesMinted = sdFrax3crvDeposited
    //     .mul(sharesBefore)
    //     .div(vaultTotalBefore);
    //   expect(
    //     await vault.balanceOf(depositor3.address),
    //     "incorrcect amount of shares minted"
    //   ).to.be.equal(sharesMinted);
    // });

    // it("p1 withdraws FRAX3CRV", async () => {
    //   // vault balance calculations
    //   const vaultTotalSdfrax3crvBefore = await vault.totalStakedaoAsset();
    //   const vaultSdFrax3CrvBalanceBefore = await sdFrax3Crv.balanceOf(
    //     vault.address
    //   );
    //   const sharesBefore = await vault.totalSupply();
    //   const sharesToWithdraw = await vault.balanceOf(depositor1.address);

    //   // p1 balance calculations
    //   const fee = sharesToWithdraw
    //     .mul(vaultTotalSdfrax3crvBefore)
    //     .div(sharesBefore)
    //     .mul(5)
    //     .div(1000);
    //   const balanceOfP1Before = await frax3crv.balanceOf(depositor1.address);

    //   // calculate sdFrax3Crv Balances after
    //   const sdFrax3crvToWithdraw = vaultTotalSdfrax3crvBefore
    //     .mul(sharesToWithdraw)
    //     .div(sharesBefore);

    //   // calculate crv3Frax balances after
    //   const sdfrax3crvSupplyBefore =
    //     await stakedaoSdfrax3crvStrategy.totalSupply();
    //   const frax3crvBalanceInStakedao =
    //     await stakedaoSdfrax3crvStrategy.balance();
    //   const sdFrax3crvToWithdrawMinusFee = vaultTotalSdfrax3crvBefore
    //     .mul(sharesToWithdraw)
    //     .div(sharesBefore)
    //     .mul(995)
    //     .div(1000);
    //   const crv3FraxToWithdraw = sdFrax3crvToWithdrawMinusFee
    //     .mul(frax3crvBalanceInStakedao)
    //     .div(sdfrax3crvSupplyBefore);

    //   // fee calculations
    //   const balanceOfFeeRecipientBefore = await sdFrax3Crv.balanceOf(
    //     feeRecipient.address
    //   );

    //   await vault.connect(depositor1).withdrawCrvLp(sharesToWithdraw);

    //   // get vault balances after
    //   const sharesAfter = await vault.totalSupply();
    //   const vaultTotalSdfrax3crvAfter = await vault.totalStakedaoAsset();
    //   const vaultSdFrax3CrvBalanceAfter = await sdFrax3Crv.balanceOf(
    //     vault.address
    //   );

    //   // fee variables
    //   const balanceOfFeeRecipientAfter = await sdFrax3Crv.balanceOf(
    //     feeRecipient.address
    //   );
    //   const balanceOfP1After = await frax3crv.balanceOf(depositor1.address);

    //   expect(sharesBefore, "incorrect amount of shares withdrawn").to.be.equal(
    //     sharesAfter.add(sharesToWithdraw)
    //   );

    //   // check vault balance
    //   expect(
    //     vaultSdFrax3CrvBalanceAfter,
    //     "incorrect change in vault balance"
    //   ).to.be.within(
    //     vaultSdFrax3CrvBalanceBefore.sub(sdFrax3crvToWithdraw).sub(1) as any,
    //     vaultSdFrax3CrvBalanceBefore.sub(sdFrax3crvToWithdraw).add(1) as any
    //   );
    //   expect(
    //     vaultTotalSdfrax3crvBefore.sub(sdFrax3crvToWithdraw),
    //     "incorrect change in vault total accounting"
    //   ).to.be.eq(vaultTotalSdfrax3crvAfter);

    //   // check p1 balance
    //   expect(balanceOfP1After, "incorrect frax3crv transferred to p1").to.be.eq(
    //     balanceOfP1Before.add(crv3FraxToWithdraw).add(1)
    //   );
    //   expect(
    //     balanceOfP1After.gt(p1DepositAmount),
    //     "p1 should have made a profit"
    //   ).to.be.true;

    //   // check fee
    //   expect(balanceOfFeeRecipientAfter, "incorrect fee paid out").to.be.eq(
    //     balanceOfFeeRecipientBefore.add(fee)
    //   );
    // });

    // it("option expires", async () => {
    //   // increase time
    //   await provider.send("evm_setNextBlockTimestamp", [expiry + day]);
    //   await provider.send("evm_mine", []);

    //   // set settlement price
    //   await wethPricer.setExpiryPriceInOracle(
    //     weth.address,
    //     expiry,
    //     "3000000000000"
    //   );
    //   await sdFrax3CrvPricer.setExpiryPriceInOracle(expiry);

    //   // increase time
    //   await provider.send("evm_increaseTime", [day]); // increase time
    //   await provider.send("evm_mine", []);

    //   const sdFrax3CrvControlledByActionBefore = await action1.currentValue();
    //   const sdFrax3CrvBalanceInVaultBefore = await sdFrax3Crv.balanceOf(
    //     vault.address
    //   );

    //   await vault.closePositions();

    //   const sdFrax3CrvBalanceInVaultAfter = await sdFrax3Crv.balanceOf(
    //     vault.address
    //   );
    //   const sdFrax3CrvBalanceInActionAfter = await sdFrax3Crv.balanceOf(
    //     action1.address
    //   );
    //   const sdFrax3CrvControlledByActionAfter = await action1.currentValue();
    //   const vaultTotal = await vault.totalStakedaoAsset();

    //   // check vault balances
    //   expect(vaultTotal, "incorrect accounting in vault").to.be.equal(
    //     sdFrax3CrvBalanceInVaultAfter
    //   );
    //   expect(
    //     sdFrax3CrvBalanceInVaultAfter,
    //     "incorrect balances in vault"
    //   ).to.be.equal(
    //     sdFrax3CrvBalanceInVaultBefore.add(sdFrax3CrvControlledByActionBefore)
    //   );

    //   // check action balances
    //   expect(
    //     (await action1.lockedAsset()).eq("0"),
    //     "all collateral should be unlocked"
    //   ).to.be.true;
    //   expect(
    //     sdFrax3CrvBalanceInActionAfter,
    //     "no sdFrax3Crv should be left in action"
    //   ).to.be.equal("0");
    //   expect(
    //     sdFrax3CrvControlledByActionAfter,
    //     "no sdFrax3Crv should be controlled by action"
    //   ).to.be.equal("0");
    // });

    // it("p2 withdraws FRAX3CRV", async () => {
    //   // vault balance calculations
    //   const vaultTotalSdfrax3crvBefore = await vault.totalStakedaoAsset();
    //   const vaultSdFrax3CrvBalanceBefore = await sdFrax3Crv.balanceOf(
    //     vault.address
    //   );
    //   const sharesBefore = await vault.totalSupply();
    //   const sharesToWithdraw = await vault.balanceOf(depositor2.address);

    //   // p2 balance calculations
    //   const fee = sharesToWithdraw
    //     .mul(vaultTotalSdfrax3crvBefore)
    //     .div(sharesBefore)
    //     .mul(5)
    //     .div(1000);
    //   const balanceOfP1Before = await frax3crv.balanceOf(depositor2.address);

    //   // calculate sdFrax3Crv Balances after
    //   const sdFrax3crvToWithdraw = vaultTotalSdfrax3crvBefore
    //     .mul(sharesToWithdraw)
    //     .div(sharesBefore);

    //   // calculate crv3Frax balances after
    //   const sdfrax3crvSupplyBefore =
    //     await stakedaoSdfrax3crvStrategy.totalSupply();
    //   const frax3crvBalanceInStakedao =
    //     await stakedaoSdfrax3crvStrategy.balance();
    //   const sdFrax3crvToWithdrawMinusFee = vaultTotalSdfrax3crvBefore
    //     .mul(sharesToWithdraw)
    //     .div(sharesBefore)
    //     .mul(995)
    //     .div(1000);
    //   const crv3FraxToWithdrawWithoutPremium = sdFrax3crvToWithdrawMinusFee
    //     .mul(frax3crvBalanceInStakedao)
    //     .div(sdfrax3crvSupplyBefore);
    //   const crv3FraxToWithdraw = crv3FraxToWithdrawWithoutPremium;

    //   // fee calculations
    //   const balanceOfFeeRecipientBefore = await sdFrax3Crv.balanceOf(
    //     feeRecipient.address
    //   );

    //   await vault.connect(depositor2).withdrawCrvLp(sharesToWithdraw);

    //   // get vault balances after
    //   const sharesAfter = await vault.totalSupply();
    //   const vaultTotalSdfrax3crvAfter = await vault.totalStakedaoAsset();
    //   const vaultSdFrax3CrvBalanceAfter = await sdFrax3Crv.balanceOf(
    //     vault.address
    //   );

    //   // fee variables
    //   const balanceOfFeeRecipientAfter = await sdFrax3Crv.balanceOf(
    //     feeRecipient.address
    //   );
    //   const balanceOfP2After = await frax3crv.balanceOf(depositor2.address);

    //   expect(sharesBefore, "incorrect amount of shares withdrawn").to.be.equal(
    //     sharesAfter.add(sharesToWithdraw)
    //   );

    //   // check vault balance
    //   expect(
    //     vaultSdFrax3CrvBalanceAfter,
    //     "incorrect change in vault balance"
    //   ).to.be.within(
    //     vaultSdFrax3CrvBalanceBefore.sub(sdFrax3crvToWithdraw).sub(1) as any,
    //     vaultSdFrax3CrvBalanceBefore.sub(sdFrax3crvToWithdraw).add(1) as any
    //   );
    //   expect(
    //     vaultTotalSdfrax3crvBefore.sub(sdFrax3crvToWithdraw),
    //     "incorrect change in vault total accounting"
    //   ).to.be.eq(vaultTotalSdfrax3crvAfter);

    //   // check p2 balance
    //   expect(balanceOfP2After, "incorrect frac3crv transferred to p2").to.be.eq(
    //     balanceOfP1Before.add(crv3FraxToWithdraw).add(1)
    //   );
    //   expect(
    //     balanceOfP2After.gt(p2DepositAmount),
    //     "p2 shoult have made a profit"
    //   ).to.be.true;

    //   // check fee
    //   expect(balanceOfFeeRecipientAfter, "incorrect fee paid out").to.be.eq(
    //     balanceOfFeeRecipientBefore.add(fee)
    //   );
    // });

    // it("p3 withdraws FRAX3CRV", async () => {
    //   // vault balance calculations
    //   const vaultTotalSdfrax3crvBefore = await vault.totalStakedaoAsset();
    //   const vaultSdFrax3CrvBalanceBefore = await sdFrax3Crv.balanceOf(
    //     vault.address
    //   );
    //   const sharesBefore = await vault.totalSupply();
    //   const sharesToWithdraw = await vault.balanceOf(depositor3.address);

    //   // p3 balance calculations
    //   const fee = sharesToWithdraw
    //     .mul(vaultTotalSdfrax3crvBefore)
    //     .div(sharesBefore)
    //     .mul(5)
    //     .div(1000);
    //   const balanceOfP1Before = await frax3crv.balanceOf(depositor3.address);

    //   // calculate sdFrax3Crv Balances after
    //   const sdFrax3crvToWithdraw = vaultTotalSdfrax3crvBefore
    //     .mul(sharesToWithdraw)
    //     .div(sharesBefore);

    //   // calculate crv3Frax balances after
    //   const sdfrax3crvSupplyBefore =
    //     await stakedaoSdfrax3crvStrategy.totalSupply();
    //   const frax3crvBalanceInStakedao =
    //     await stakedaoSdfrax3crvStrategy.balance();
    //   const sdFrax3crvToWithdrawMinusFee = vaultTotalSdfrax3crvBefore
    //     .mul(sharesToWithdraw)
    //     .div(sharesBefore)
    //     .mul(995)
    //     .div(1000);
    //   const crv3FraxToWithdrawWithoutPremium = sdFrax3crvToWithdrawMinusFee
    //     .mul(frax3crvBalanceInStakedao)
    //     .div(sdfrax3crvSupplyBefore);
    //   const crv3FraxToWithdraw = crv3FraxToWithdrawWithoutPremium;

    //   // fee calculations
    //   const balanceOfFeeRecipientBefore = await sdFrax3Crv.balanceOf(
    //     feeRecipient.address
    //   );

    //   await vault.connect(depositor3).withdrawCrvLp(sharesToWithdraw);

    //   // get vault balances after
    //   const sharesAfter = await vault.totalSupply();
    //   const vaultTotalSdfrax3crvAfter = await vault.totalStakedaoAsset();
    //   const vaultSdFrax3CrvBalanceAfter = await sdFrax3Crv.balanceOf(
    //     vault.address
    //   );

    //   // fee variables
    //   const balanceOfFeeRecipientAfter = await sdFrax3Crv.balanceOf(
    //     feeRecipient.address
    //   );
    //   const balanceOfP3After = await frax3crv.balanceOf(depositor3.address);

    //   expect(sharesBefore, "incorrect amount of shares withdrawn").to.be.equal(
    //     sharesAfter.add(sharesToWithdraw)
    //   );

    //   // check vault balance
    //   expect(
    //     vaultSdFrax3CrvBalanceAfter,
    //     "incorrect change in vault balance"
    //   ).to.be.within(
    //     vaultSdFrax3CrvBalanceBefore.sub(sdFrax3crvToWithdraw).sub(1) as any,
    //     vaultSdFrax3CrvBalanceBefore.sub(sdFrax3crvToWithdraw).add(1) as any
    //   );
    //   expect(
    //     vaultTotalSdfrax3crvBefore.sub(sdFrax3crvToWithdraw),
    //     "incorrect change in vault total accounting"
    //   ).to.be.eq(vaultTotalSdfrax3crvAfter);

    //   // check p3 balance
    //   // TODO: why off by 2?
    //   expect(balanceOfP3After, "incorrect frac3crv transferred to p3").to.be.eq(
    //     balanceOfP1Before.add(crv3FraxToWithdraw).add(1)
    //   );
    //   expect(balanceOfP3After, "p3 should have made a loss").to.be.eq(
    //     p3DepositAmount.mul(995).div(1000)
    //   );

    //   // check fee
    //   expect(balanceOfFeeRecipientAfter, "incorrect fee paid out").to.be.eq(
    //     balanceOfFeeRecipientBefore.add(fee)
    //   );
    // });
  });

  // describe("Test deposit underlying and withdraw underlying", async () => {
  //   this.beforeAll("send everyone frax", async () => {
  //     const fraxWhale = "0x183D0dC5867c01bFB1dbBc41d6a9d3dE6e044626";

  //     // send everyone frax
  //     await provider.send("hardhat_impersonateAccount", [fraxWhale]);
  //     const signer = await ethers.provider.getSigner(fraxWhale);
  //     await frax.connect(signer).transfer(depositor1.address, p1DepositAmount);
>>>>>>> 26569859
  //     await provider.send("evm_mine", []);
  //     await provider.send("hardhat_stopImpersonatingAccount", [opynOwner]);
  //   }
  // );

  // this.beforeAll("whitelist sdFrax3Crv in the Opyn system", async () => {
  //   const whitelist = (await ethers.getContractAt(
  //     "IWhitelist",
  //     otokenWhitelistAddress
  //   )) as IWhitelist;

  //   // impersonate owner and change the sdFrax3CrvPricer
  //   await owner.sendTransaction({
  //     to: opynOwner,
  //     value: utils.parseEther("1.0"),
  //   });
  //   await provider.send("hardhat_impersonateAccount", [opynOwner]);
  //   const signer = await ethers.provider.getSigner(opynOwner);
  //   await whitelist.connect(signer).whitelistCollateral(sdFrax3CrvAddress);
  //   await whitelist
  //     .connect(signer)
  //     .whitelistProduct(weth.address, usdc.address, sdFrax3CrvAddress, true);
  //   await provider.send("evm_mine", []);
  //   await provider.send("hardhat_stopImpersonatingAccount", [opynOwner]);
  // });

  // this.beforeAll("send counterparty usdc", async () => {
  //   const usdcWhale = "0xe2644b0dc1b96C101d95421E95789eF6992B0E6A";
  //   const premiumToSend = premium.div(1000000000000);

  //   // send everyone frax
  //   await provider.send("hardhat_impersonateAccount", [usdcWhale]);
  //   const signer = await ethers.provider.getSigner(usdcWhale);
  //   await usdc
  //     .connect(signer)
  //     .transfer(counterpartyWallet.address, premiumToSend);
  //   await provider.send("evm_mine", []);
  //   await provider.send("hardhat_stopImpersonatingAccount", [usdcWhale]);
  // });

  // this.beforeAll("send everyone usdc", async () => {
  //   const usdcWhale = "0xe2644b0dc1b96C101d95421E95789eF6992B0E6A";
  //   // send everyone usdc
  //   await provider.send("hardhat_impersonateAccount", [usdcWhale]);
  //   const signer = await ethers.provider.getSigner(usdcWhale);
  //   await usdc.connect(signer).transfer(depositor1.address, p1DepositAmount);
  //   await usdc.connect(signer).transfer(depositor2.address, p2DepositAmount);
  //   await usdc.connect(signer).transfer(depositor3.address, p3DepositAmount);
  //   await provider.send("evm_mine", []);
  //   await provider.send("hardhat_stopImpersonatingAccount", [usdcWhale]);
  // });

  // this.beforeAll("prepare counterparty wallet", async () => {
  //   // prepare counterparty
  //   counterpartyWallet = counterpartyWallet.connect(provider);
  //   await owner.sendTransaction({
  //     to: counterpartyWallet.address,
  //     value: utils.parseEther("1"),
  //   });

  //   // approve usdc to be spent by counterparty
  //   await usdc.connect(counterpartyWallet).approve(swapAddress, premium);
  // });

  // describe("check the admin setup", async () => {
  //   it("contract is initialized correctly", async () => {
  //     // initial state
  //     expect((await vault.state()) === VaultState.Unlocked).to.be.true;
  //     expect(
  //       (await vault.totalStakedaoAsset()).isZero(),
  //       "total asset should be zero"
  //     ).to.be.true;
  //   });

  //   it("should set fee reserve", async () => {
  //     // 10% reserve
  //     await vault.connect(owner).setWithdrawReserve(1000);
  //     expect((await vault.withdrawReserve()).toNumber() == 1000).to.be.true;
  //   });
  // });

  // describe("profitable scenario", async () => {
  //   let otoken: IOToken;
  //   let expiry: number;
  //   const reserveFactor = 10;
  //   const otokenStrikePrice = 100000000000; // $1000
  //   this.beforeAll("deploy otoken that will be sold", async () => {
  //     const blockNumber = await provider.getBlockNumber();
  //     const block = await provider.getBlock(blockNumber);
  //     const currentTimestamp = block.timestamp;
  //     expiry = (Math.floor(currentTimestamp / day) + 10) * day + 28800;

  //     await otokenFactory.createOtoken(
  //       weth.address,
  //       usdc.address,
  //       sdFrax3Crv.address,
  //       otokenStrikePrice,
  //       expiry,
  //       true
  //     );

  //     const otokenAddress = await otokenFactory.getOtoken(
  //       weth.address,
  //       usdc.address,
  //       sdFrax3Crv.address,
  //       otokenStrikePrice,
  //       expiry,
  //       true
  //     );

  //     otoken = (await ethers.getContractAt(
  //       "IOToken",
  //       otokenAddress
  //     )) as IOToken;
  //   });

  // it("p1 deposits USDC", async () => {
  //   // calculating the ideal amount of USDC that should be deposited
  //   const amountUsdcDeposited = p1DepositAmount;

  //   // multiplying by 10^10 to scale a 10^8 number to a 10^18 number
  //   const sdfrax3crvSupplyBefore =
  //     await stakedaoSdfrax3crvStrategy.totalSupply();
  //   const frax3crvBalanceInStakedao =
  //     await stakedaoSdfrax3crvStrategy.balance();
  //   const sdFrax3crvDeposited = amountUsdcDeposited
  //     .mul(sdfrax3crvSupplyBefore)
  //     .div(frax3crvBalanceInStakedao);

  //   // approve and deposit
  //   await usdc
  //     .connect(depositor1)
  //     .approve(vault.address, amountUsdcDeposited);
  //   await vault.connect(depositor1).depositCrvLP(amountUsdcDeposited);

  //   const vaultTotal = await vault.totalStakedaoAsset();
  //   const vaultSdfrax3crvBalance = await sdFrax3Crv.balanceOf(vault.address);
  //   const totalSharesMinted = vaultSdfrax3crvBalance;

  //   // check the sdFrax3Crv token balances
  //   expect(vaultTotal, "internal accounting is incorrect").to.be.eq(
  //     sdFrax3crvDeposited
  //   );
  //   expect(vaultSdfrax3crvBalance).to.be.equal(
  //     vaultTotal,
  //     "internal balance is incorrect"
  //   );

  //   // check the minted share balances
  //   expect(
  //     await vault.balanceOf(depositor1.address),
  //     "incorrcect amount of shares minted"
  //   ).to.be.equal(totalSharesMinted);
  // });

  // it("p2 deposits USDC", async () => {
  //   // calculating the ideal amount of sdCrvRenWsdFrax3Crv that should be deposited
  //   const amountUsdcDeposited = p2DepositAmount;

  //   // multiplying by 10^10 to scale a 10^8 number to a 10^18 number
  //   const sdfrax3crvSupplyBefore =
  //     await stakedaoSdfrax3crvStrategy.totalSupply();
  //   const frax3crvBalanceInStakedao =
  //     await stakedaoSdfrax3crvStrategy.balance();
  //   const sdFrax3crvDeposited = amountUsdcDeposited
  //     .mul(sdfrax3crvSupplyBefore)
  //     .div(frax3crvBalanceInStakedao);

  //   // keep track of balance before
  //   const vaultTotalBefore = await vault.totalStakedaoAsset();

  //   // approve and deposit
  //   await usdc
  //     .connect(depositor2)
  //     .approve(vault.address, amountUsdcDeposited);
  //   await vault.connect(depositor2).depositCrvLP(amountUsdcDeposited);

  //   const vaultTotal = await vault.totalStakedaoAsset();
  //   const vaultSdfrax3crvBalance = await sdFrax3Crv.balanceOf(vault.address);
  //   const totalSharesMinted = vaultTotal.sub(vaultTotalBefore);

  //   // check the sdFrax3Crv token balances
  //   expect(
  //     vaultTotal.sub(vaultTotalBefore),
  //     "internal accounting is incorrect"
  //   ).to.be.eq(sdFrax3crvDeposited);
  //   expect(vaultSdfrax3crvBalance).to.be.equal(
  //     vaultTotal,
  //     "internal balance is incorrect"
  //   );

  //   // check the minted share balances
  //   expect(
  //     await vault.balanceOf(depositor2.address),
  //     "incorrcect amount of shares minted"
  //   ).to.be.equal(totalSharesMinted);
  // });

  // it("tests getPrice in sdFrax3CrvPricer", async () => {
  //   await wethPricer.setPrice("400000000000"); // $4000
  //   const usdcPrice = await oracle.getPrice(usdc.address);
  //   const sdFrax3CrvPrice = await oracle.getPrice(sdFrax3Crv.address);
  //   expect(usdcPrice.toNumber()).to.be.lessThanOrEqual(
  //     sdFrax3CrvPrice.toNumber()
  //   );
  // });

  // it("owner commits to the option", async () => {
  //   expect(await action1.state()).to.be.equal(ActionState.Idle);
  //   await action1.commitOToken(otoken.address);
  //   expect(await action1.state()).to.be.equal(ActionState.Committed);
  // });

  // it("owner buys options with usdc", async () => {
  //   const exchangeRateBefore = await action1.getCurrentExchangeRate();

  //   // increase time
  //   const minPeriod = await action1.MIN_COMMIT_PERIOD();
  //   await provider.send("evm_increaseTime", [minPeriod.toNumber()]); // increase time
  //   await provider.send("evm_mine", []);

  //   await vault.rollOver([(100 - reserveFactor) * 100]);

  //   // get current vault sdFrax3Crv balance
  //   const vaultSdfrax3crvBalance = await sdFrax3Crv.balanceOf(vault.address);

  //   const exchangeRateAfter = await action1.getCurrentExchangeRate();

  //   // usdc balance with exchange rate before time passed
  //   const usdcBalanceBefore = vaultSdfrax3crvBalance.div(exchangeRateBefore);

  //   // usdc balance with exchange rate after time passed
  //   const usdcBalanceAfter = vaultSdfrax3crvBalance.div(exchangeRateAfter);

  //   // usdc yield accrued
  //   const yieldAmount = usdcBalanceAfter.sub(usdcBalanceBefore);

  //   // const expectedSdfrax3crvBalanceInVault = vaultSdfrax3crvBalanceBefore
  //   //   .mul(reserveFactor)
  //   //   .div(100);
  //   const collateralAmount = await sdFrax3Crv.balanceOf(action1.address);
  //   //   // This assumes premium was paid in frax3crv. This is the lower bount
  //   //   const premiumInfrax3crv = premium
  //   //     .div(await frax3crv.get_virtual_price())
  //   //     .mul(utils.parseEther("1.0"));
  //   //   const premiumInSdfrax3crv = premiumInfrax3crv
  //   //     .mul(await stakedaoSdfrax3crvStrategy.totalSupply())
  //   //     .div(await stakedaoSdfrax3crvStrategy.balance());
  //   //   const expectedTotal =
  //   //     vaultSdfrax3crvBalanceBefore.add(premiumInSdfrax3crv);
  //   //   const expectedSdfrax3crvBalanceInAction = vaultSdfrax3crvBalanceBefore
  //   //     .sub(expectedSdfrax3crvBalanceInVault)
  //   //     .add(premiumInSdfrax3crv);

  //   const marginPoolBalanceOfsdFrax3CrvBefore = await sdFrax3Crv.balanceOf(
  //     marginPoolAddess
  //   );

  //   const premiumToSend = premium.div(1000000000000);

  //   const order = await getOrder(
  //     action1.address,
  //     otoken.address,
  //     yieldAmount.toString(), // this will be ignored
  //     counterpartyWallet.address,
  //     usdc.address,
  //     premiumToSend.toString(),
  //     swapAddress,
  //     counterpartyWallet.privateKey
  //   );

  //   expect(
  //     (await action1.lockedAsset()).eq("0"),
  //     "collateral should not be locked"
  //   ).to.be.true;

  //   // buy oToken
  //   await action1.buyOToken(order);

  //   //   const vaultSdfrax3crvBalanceAfter = await sdFrax3Crv.balanceOf(
  //   //     vault.address
  //   //   );

  //   //   expect(
  //   //     await (
  //   //       await action1.currentValue()
  //   //     ).gte(expectedSdfrax3crvBalanceInAction),
  //   //     "incorrect current value in action"
  //   //   ).to.be.true;
  //   expect(
  //     await action1.lockedAsset(),
  //     "incorrect accounting in action"
  //   ).to.be.equal(collateralAmount);
  //   expect(await usdc.balanceOf(action1.address)).to.be.equal(
  //     usdcBalanceBefore
  //   );

  //   // check the otoken balance of the action increased by yield amount
  //   expect(
  //     await otoken.balanceOf(action1.address),
  //     "incorrect otoken balance obtained"
  //   ).to.be.equal(yieldAmount);

  //   const marginPoolBalanceOfsdFrax3CrvAfter = await sdFrax3Crv.balanceOf(
  //     marginPoolAddess
  //   );

  //   // check sdFrax3Crv balance in opyn
  //   expect(
  //     marginPoolBalanceOfsdFrax3CrvAfter,
  //     "incorrect balance in Opyn"
  //   ).to.be.equal(marginPoolBalanceOfsdFrax3CrvBefore.add(collateralAmount));
  // });

  // BREAKPOINT

  // it("p3 deposits FRAX3CRV", async () => {
  //   // calculating the ideal amount of sdCrvRenWsdFrax3Crv that should be deposited
  //   const amountfrax3crvDeposited = p3DepositAmount;

  //   // multiplying by 10^10 to scale a 10^8 number to a 10^18 number
  //   const sdfrax3crvSupplyBefore =
  //     await stakedaoSdfrax3crvStrategy.totalSupply();
  //   const frax3crvBalanceInStakedao =
  //     await stakedaoSdfrax3crvStrategy.balance();
  //   const sdFrax3crvDeposited = amountfrax3crvDeposited
  //     .mul(sdfrax3crvSupplyBefore)
  //     .div(frax3crvBalanceInStakedao);

  //   // keep track of balance before
  //   const vaultTotalBefore = await vault.totalStakedaoAsset();
  //   const sharesBefore = await vault.totalSupply();
  //   const vaultSdfrax3crvBalanceBefore = await sdFrax3Crv.balanceOf(
  //     vault.address
  //   );

  //   // approve and deposit
  //   await frax3crv
  //     .connect(depositor3)
  //     .approve(vault.address, amountfrax3crvDeposited);
  //   await vault.connect(depositor3).depositCrvLP(amountfrax3crvDeposited);

  //   const vaultTotal = await vault.totalStakedaoAsset();
  //   const vaultSdfrax3crvBalanceAfter = await sdFrax3Crv.balanceOf(
  //     vault.address
  //   );

  //   // check the sdFrax3Crv token balances
  //   expect(
  //     vaultTotal.sub(vaultTotalBefore),
  //     "internal accounting is incorrect"
  //   ).to.be.eq(sdFrax3crvDeposited);
  //   expect(
  //     vaultSdfrax3crvBalanceAfter.sub(vaultSdfrax3crvBalanceBefore),
  //     "internal balance is incorrect"
  //   ).to.be.equal(sdFrax3crvDeposited);

  //   // check the minted share balances
  //   const sharesMinted = sdFrax3crvDeposited
  //     .mul(sharesBefore)
  //     .div(vaultTotalBefore);
  //   expect(
  //     await vault.balanceOf(depositor3.address),
  //     "incorrcect amount of shares minted"
  //   ).to.be.equal(sharesMinted);
  // });

  // it("p1 withdraws FRAX3CRV", async () => {
  //   // vault balance calculations
  //   const vaultTotalSdfrax3crvBefore = await vault.totalStakedaoAsset();
  //   const vaultSdFrax3CrvBalanceBefore = await sdFrax3Crv.balanceOf(
  //     vault.address
  //   );
  //   const sharesBefore = await vault.totalSupply();
  //   const sharesToWithdraw = await vault.balanceOf(depositor1.address);

  //   // p1 balance calculations
  //   const fee = sharesToWithdraw
  //     .mul(vaultTotalSdfrax3crvBefore)
  //     .div(sharesBefore)
  //     .mul(5)
  //     .div(1000);
  //   const balanceOfP1Before = await frax3crv.balanceOf(depositor1.address);

  //   // calculate sdFrax3Crv Balances after
  //   const sdFrax3crvToWithdraw = vaultTotalSdfrax3crvBefore
  //     .mul(sharesToWithdraw)
  //     .div(sharesBefore);

  //   // calculate crv3Frax balances after
  //   const sdfrax3crvSupplyBefore =
  //     await stakedaoSdfrax3crvStrategy.totalSupply();
  //   const frax3crvBalanceInStakedao =
  //     await stakedaoSdfrax3crvStrategy.balance();
  //   const sdFrax3crvToWithdrawMinusFee = vaultTotalSdfrax3crvBefore
  //     .mul(sharesToWithdraw)
  //     .div(sharesBefore)
  //     .mul(995)
  //     .div(1000);
  //   const crv3FraxToWithdraw = sdFrax3crvToWithdrawMinusFee
  //     .mul(frax3crvBalanceInStakedao)
  //     .div(sdfrax3crvSupplyBefore);

  //   // fee calculations
  //   const balanceOfFeeRecipientBefore = await sdFrax3Crv.balanceOf(
  //     feeRecipient.address
  //   );

  //   await vault.connect(depositor1).withdrawCrvLp(sharesToWithdraw);

  //   // get vault balances after
  //   const sharesAfter = await vault.totalSupply();
  //   const vaultTotalSdfrax3crvAfter = await vault.totalStakedaoAsset();
  //   const vaultSdFrax3CrvBalanceAfter = await sdFrax3Crv.balanceOf(
  //     vault.address
  //   );

  //   // fee variables
  //   const balanceOfFeeRecipientAfter = await sdFrax3Crv.balanceOf(
  //     feeRecipient.address
  //   );
  //   const balanceOfP1After = await frax3crv.balanceOf(depositor1.address);

  //   expect(sharesBefore, "incorrect amount of shares withdrawn").to.be.equal(
  //     sharesAfter.add(sharesToWithdraw)
  //   );

  //   // check vault balance
  //   expect(
  //     vaultSdFrax3CrvBalanceAfter,
  //     "incorrect change in vault balance"
  //   ).to.be.within(
  //     vaultSdFrax3CrvBalanceBefore.sub(sdFrax3crvToWithdraw).sub(1) as any,
  //     vaultSdFrax3CrvBalanceBefore.sub(sdFrax3crvToWithdraw).add(1) as any
  //   );
  //   expect(
  //     vaultTotalSdfrax3crvBefore.sub(sdFrax3crvToWithdraw),
  //     "incorrect change in vault total accounting"
  //   ).to.be.eq(vaultTotalSdfrax3crvAfter);

  //   // check p1 balance
  //   expect(balanceOfP1After, "incorrect frax3crv transferred to p1").to.be.eq(
  //     balanceOfP1Before.add(crv3FraxToWithdraw).add(1)
  //   );
  //   expect(
  //     balanceOfP1After.gt(p1DepositAmount),
  //     "p1 should have made a profit"
  //   ).to.be.true;

  //   // check fee
  //   expect(balanceOfFeeRecipientAfter, "incorrect fee paid out").to.be.eq(
  //     balanceOfFeeRecipientBefore.add(fee)
  //   );
  // });

  // it("option expires", async () => {
  //   // increase time
  //   await provider.send("evm_setNextBlockTimestamp", [expiry + day]);
  //   await provider.send("evm_mine", []);

  //   // set settlement price
  //   await wethPricer.setExpiryPriceInOracle(
  //     weth.address,
  //     expiry,
  //     "3000000000000"
  //   );
  //   await sdFrax3CrvPricer.setExpiryPriceInOracle(expiry);

  //   // increase time
  //   await provider.send("evm_increaseTime", [day]); // increase time
  //   await provider.send("evm_mine", []);

  //   const sdFrax3CrvControlledByActionBefore = await action1.currentValue();
  //   const sdFrax3CrvBalanceInVaultBefore = await sdFrax3Crv.balanceOf(
  //     vault.address
  //   );

  //   await vault.closePositions();

  //   const sdFrax3CrvBalanceInVaultAfter = await sdFrax3Crv.balanceOf(
  //     vault.address
  //   );
  //   const sdFrax3CrvBalanceInActionAfter = await sdFrax3Crv.balanceOf(
  //     action1.address
  //   );
  //   const sdFrax3CrvControlledByActionAfter = await action1.currentValue();
  //   const vaultTotal = await vault.totalStakedaoAsset();

  //   // check vault balances
  //   expect(vaultTotal, "incorrect accounting in vault").to.be.equal(
  //     sdFrax3CrvBalanceInVaultAfter
  //   );
  //   expect(
  //     sdFrax3CrvBalanceInVaultAfter,
  //     "incorrect balances in vault"
  //   ).to.be.equal(
  //     sdFrax3CrvBalanceInVaultBefore.add(sdFrax3CrvControlledByActionBefore)
  //   );

  //   // check action balances
  //   expect(
  //     (await action1.lockedAsset()).eq("0"),
  //     "all collateral should be unlocked"
  //   ).to.be.true;
  //   expect(
  //     sdFrax3CrvBalanceInActionAfter,
  //     "no sdFrax3Crv should be left in action"
  //   ).to.be.equal("0");
  //   expect(
  //     sdFrax3CrvControlledByActionAfter,
  //     "no sdFrax3Crv should be controlled by action"
  //   ).to.be.equal("0");
  // });

  // it("p2 withdraws FRAX3CRV", async () => {
  //   // vault balance calculations
  //   const vaultTotalSdfrax3crvBefore = await vault.totalStakedaoAsset();
  //   const vaultSdFrax3CrvBalanceBefore = await sdFrax3Crv.balanceOf(
  //     vault.address
  //   );
  //   const sharesBefore = await vault.totalSupply();
  //   const sharesToWithdraw = await vault.balanceOf(depositor2.address);

  //   // p2 balance calculations
  //   const fee = sharesToWithdraw
  //     .mul(vaultTotalSdfrax3crvBefore)
  //     .div(sharesBefore)
  //     .mul(5)
  //     .div(1000);
  //   const balanceOfP1Before = await frax3crv.balanceOf(depositor2.address);

  //   // calculate sdFrax3Crv Balances after
  //   const sdFrax3crvToWithdraw = vaultTotalSdfrax3crvBefore
  //     .mul(sharesToWithdraw)
  //     .div(sharesBefore);

  //   // calculate crv3Frax balances after
  //   const sdfrax3crvSupplyBefore =
  //     await stakedaoSdfrax3crvStrategy.totalSupply();
  //   const frax3crvBalanceInStakedao =
  //     await stakedaoSdfrax3crvStrategy.balance();
  //   const sdFrax3crvToWithdrawMinusFee = vaultTotalSdfrax3crvBefore
  //     .mul(sharesToWithdraw)
  //     .div(sharesBefore)
  //     .mul(995)
  //     .div(1000);
  //   const crv3FraxToWithdrawWithoutPremium = sdFrax3crvToWithdrawMinusFee
  //     .mul(frax3crvBalanceInStakedao)
  //     .div(sdfrax3crvSupplyBefore);
  //   const crv3FraxToWithdraw = crv3FraxToWithdrawWithoutPremium;

  //   // fee calculations
  //   const balanceOfFeeRecipientBefore = await sdFrax3Crv.balanceOf(
  //     feeRecipient.address
  //   );

  //   await vault.connect(depositor2).withdrawCrvLp(sharesToWithdraw);

  //   // get vault balances after
  //   const sharesAfter = await vault.totalSupply();
  //   const vaultTotalSdfrax3crvAfter = await vault.totalStakedaoAsset();
  //   const vaultSdFrax3CrvBalanceAfter = await sdFrax3Crv.balanceOf(
  //     vault.address
  //   );

  //   // fee variables
  //   const balanceOfFeeRecipientAfter = await sdFrax3Crv.balanceOf(
  //     feeRecipient.address
  //   );
  //   const balanceOfP2After = await frax3crv.balanceOf(depositor2.address);

  //   expect(sharesBefore, "incorrect amount of shares withdrawn").to.be.equal(
  //     sharesAfter.add(sharesToWithdraw)
  //   );

  //   // check vault balance
  //   expect(
  //     vaultSdFrax3CrvBalanceAfter,
  //     "incorrect change in vault balance"
  //   ).to.be.within(
  //     vaultSdFrax3CrvBalanceBefore.sub(sdFrax3crvToWithdraw).sub(1) as any,
  //     vaultSdFrax3CrvBalanceBefore.sub(sdFrax3crvToWithdraw).add(1) as any
  //   );
  //   expect(
  //     vaultTotalSdfrax3crvBefore.sub(sdFrax3crvToWithdraw),
  //     "incorrect change in vault total accounting"
  //   ).to.be.eq(vaultTotalSdfrax3crvAfter);

  //   // check p2 balance
  //   expect(balanceOfP2After, "incorrect frac3crv transferred to p2").to.be.eq(
  //     balanceOfP1Before.add(crv3FraxToWithdraw).add(1)
  //   );
  //   expect(
  //     balanceOfP2After.gt(p2DepositAmount),
  //     "p2 shoult have made a profit"
  //   ).to.be.true;

  //   // check fee
  //   expect(balanceOfFeeRecipientAfter, "incorrect fee paid out").to.be.eq(
  //     balanceOfFeeRecipientBefore.add(fee)
  //   );
  // });

  // it("p3 withdraws FRAX3CRV", async () => {
  //   // vault balance calculations
  //   const vaultTotalSdfrax3crvBefore = await vault.totalStakedaoAsset();
  //   const vaultSdFrax3CrvBalanceBefore = await sdFrax3Crv.balanceOf(
  //     vault.address
  //   );
  //   const sharesBefore = await vault.totalSupply();
  //   const sharesToWithdraw = await vault.balanceOf(depositor3.address);

  //   // p3 balance calculations
  //   const fee = sharesToWithdraw
  //     .mul(vaultTotalSdfrax3crvBefore)
  //     .div(sharesBefore)
  //     .mul(5)
  //     .div(1000);
  //   const balanceOfP1Before = await frax3crv.balanceOf(depositor3.address);

  //   // calculate sdFrax3Crv Balances after
  //   const sdFrax3crvToWithdraw = vaultTotalSdfrax3crvBefore
  //     .mul(sharesToWithdraw)
  //     .div(sharesBefore);

  //   // calculate crv3Frax balances after
  //   const sdfrax3crvSupplyBefore =
  //     await stakedaoSdfrax3crvStrategy.totalSupply();
  //   const frax3crvBalanceInStakedao =
  //     await stakedaoSdfrax3crvStrategy.balance();
  //   const sdFrax3crvToWithdrawMinusFee = vaultTotalSdfrax3crvBefore
  //     .mul(sharesToWithdraw)
  //     .div(sharesBefore)
  //     .mul(995)
  //     .div(1000);
  //   const crv3FraxToWithdrawWithoutPremium = sdFrax3crvToWithdrawMinusFee
  //     .mul(frax3crvBalanceInStakedao)
  //     .div(sdfrax3crvSupplyBefore);
  //   const crv3FraxToWithdraw = crv3FraxToWithdrawWithoutPremium;

  //   // fee calculations
  //   const balanceOfFeeRecipientBefore = await sdFrax3Crv.balanceOf(
  //     feeRecipient.address
  //   );

  //   await vault.connect(depositor3).withdrawCrvLp(sharesToWithdraw);

  //   // get vault balances after
  //   const sharesAfter = await vault.totalSupply();
  //   const vaultTotalSdfrax3crvAfter = await vault.totalStakedaoAsset();
  //   const vaultSdFrax3CrvBalanceAfter = await sdFrax3Crv.balanceOf(
  //     vault.address
  //   );

  //   // fee variables
  //   const balanceOfFeeRecipientAfter = await sdFrax3Crv.balanceOf(
  //     feeRecipient.address
  //   );
  //   const balanceOfP3After = await frax3crv.balanceOf(depositor3.address);

  //   expect(sharesBefore, "incorrect amount of shares withdrawn").to.be.equal(
  //     sharesAfter.add(sharesToWithdraw)
  //   );

  //   // check vault balance
  //   expect(
  //     vaultSdFrax3CrvBalanceAfter,
  //     "incorrect change in vault balance"
  //   ).to.be.within(
  //     vaultSdFrax3CrvBalanceBefore.sub(sdFrax3crvToWithdraw).sub(1) as any,
  //     vaultSdFrax3CrvBalanceBefore.sub(sdFrax3crvToWithdraw).add(1) as any
  //   );
  //   expect(
  //     vaultTotalSdfrax3crvBefore.sub(sdFrax3crvToWithdraw),
  //     "incorrect change in vault total accounting"
  //   ).to.be.eq(vaultTotalSdfrax3crvAfter);

  //   // check p3 balance
  //   // TODO: why off by 2?
  //   expect(balanceOfP3After, "incorrect frac3crv transferred to p3").to.be.eq(
  //     balanceOfP1Before.add(crv3FraxToWithdraw).add(1)
  //   );
  //   expect(balanceOfP3After, "p3 should have made a loss").to.be.eq(
  //     p3DepositAmount.mul(995).div(1000)
  //   );

  //   // check fee
  //   expect(balanceOfFeeRecipientAfter, "incorrect fee paid out").to.be.eq(
  //     balanceOfFeeRecipientBefore.add(fee)
  //   );
  // });
});

// describe("Test deposit underlying and withdraw underlying", async () => {
//   this.beforeAll("send everyone frax", async () => {
//     const fraxWhale = "0x183D0dC5867c01bFB1dbBc41d6a9d3dE6e044626";

//     // send everyone frax
//     await provider.send("hardhat_impersonateAccount", [fraxWhale]);
//     const signer = await ethers.provider.getSigner(fraxWhale);
//     await frax.connect(signer).transfer(depositor1.address, p1DepositAmount);
//     await provider.send("evm_mine", []);
//     await provider.send("hardhat_stopImpersonatingAccount", [fraxWhale]);
//   });

//   this.beforeAll("send everyone usdc", async () => {
//     const usdcWhale = "0xe2644b0dc1b96C101d95421E95789eF6992B0E6A";
//     const usdcAmount = p1DepositAmount.div(1000000000000);

//     // send everyone usdc
//     await provider.send("hardhat_impersonateAccount", [usdcWhale]);
//     const signer = await ethers.provider.getSigner(usdcWhale);
//     await usdc.connect(signer).transfer(depositor1.address, usdcAmount);
//     await provider.send("evm_mine", []);
//     await provider.send("hardhat_stopImpersonatingAccount", [usdcWhale]);
//   });

//   this.beforeAll("send everyone usdt", async () => {
//     const usdtWhale = "0x3980c9ed79d2c191A89E02Fa3529C60eD6e9c04b";
//     const usdtAmount = p1DepositAmount.div(1000000000000);

//     // send everyone usdt
//     await provider.send("hardhat_impersonateAccount", [usdtWhale]);
//     const signer = await ethers.provider.getSigner(usdtWhale);
//     await usdt.connect(signer).transfer(depositor1.address, usdtAmount);
//     await provider.send("evm_mine", []);
//     await provider.send("hardhat_stopImpersonatingAccount", [usdtWhale]);
//   });

//   it("p1 deposits frax", async () => {
//     // balances before
//     const amountFraxDeposited = p1DepositAmount;
//     const p1FraxBalanceBefore = await frax.balanceOf(depositor1.address);
//     const totalVaultBalanceBefore = await vault.totalStakedaoAsset();

//     // approve and deposit
//     await frax
//       .connect(depositor1)
//       .approve(vault.address, amountFraxDeposited);
//     await vault
//       .connect(depositor1)
//       .depositUnderlying(amountFraxDeposited, 0, 0);

//     // balances after
//     const p1FraxBalanceAfter = await frax.balanceOf(depositor1.address);
//     const totalVaultBalanceAfter = await vault.totalStakedaoAsset();
//     const vaultSdFraxCrvBalanceAfter = await sdFrax3Crv.balanceOf(
//       vault.address
//     );

//     expect(p1FraxBalanceAfter, "incorrect p1 frax balance").to.be.eq("0");
//     expect(
//       p1FraxBalanceBefore.gte(totalVaultBalanceAfter),
//       "incorrect amount of frax deposited from p1"
//     ).to.be.true;
//     expect(
//       totalVaultBalanceBefore,
//       "incorrect initial vault balance"
//     ).to.be.eq("0");
//     expect(
//       totalVaultBalanceAfter.gt("0"),
//       "vault balance should have increased"
//     ).to.be.true;
//     expect(
//       vaultSdFraxCrvBalanceAfter,
//       "mismatch between vault recorded balance and actual balance"
//     ).to.be.eq(totalVaultBalanceAfter);

//     // check the minted share balances
//     expect(
//       (await vault.balanceOf(depositor1.address)).gte(
//         p1DepositAmount.mul(80).div(100)
//       ),
//       "incorrcect amount of shares minted"
//     ).to.be.true;
//   });

//   it("p1 withdraws frax", async () => {
//     const sharesToWithdraw = await vault.balanceOf(depositor1.address);

//     await vault.connect(depositor1).withdrawUnderlying(sharesToWithdraw, "0");

//     const p1FraxBalance = await frax.balanceOf(depositor1.address);

//     // check balance of p1 (TODO: why is this failing?)
//     // expect(p1FraxBalance, 'incorrect balance').to.be.eq(p1DepositAmount.mul(995).div(1000));
//   });

//   it("p1 deposits usdc", async () => {
//     // balances before
//     const amountUsdcDeposited = p1DepositAmount.div(1000000000000);
//     const p1UsdcBalanceBefore = await usdc.balanceOf(depositor1.address);
//     const totalVaultBalanceBefore = await vault.totalStakedaoAsset();

//     // approve and deposit
//     await usdc
//       .connect(depositor1)
//       .approve(vault.address, amountUsdcDeposited);
//     await vault
//       .connect(depositor1)
//       .depositUnderlying(amountUsdcDeposited, 0, 2);

//     // balances after
//     const p1UsdcBalanceAfter = await usdc.balanceOf(depositor1.address);
//     const totalVaultBalanceAfter = await vault.totalStakedaoAsset();
//     const vaultSdFraxCrvBalanceAfter = await sdFrax3Crv.balanceOf(
//       vault.address
//     );

//     expect(p1UsdcBalanceAfter, "incorrect p1 usdc balance").to.be.eq("0");
//     expect(
//       p1UsdcBalanceBefore.gte(totalVaultBalanceAfter.div(1000000000000)),
//       "incorrect amount of usdc deposited from p1"
//     ).to.be.true;
//     expect(
//       totalVaultBalanceBefore,
//       "incorrect initial vault balance"
//     ).to.be.eq("0");
//     expect(
//       totalVaultBalanceAfter.gt("0"),
//       "vault balance should have increased"
//     ).to.be.true;
//     expect(
//       vaultSdFraxCrvBalanceAfter,
//       "mismatch between vault recorded balance and actual balance"
//     ).to.be.eq(totalVaultBalanceAfter);

//     // check the minted share balances
//     expect(
//       (await vault.balanceOf(depositor1.address)).gte(
//         p1DepositAmount.mul(80).div(100)
//       ),
//       "incorrcect amount of shares minted"
//     ).to.be.true;
//   });

//   it("p1 withdraws", async () => {
//     const sharesToWithdraw = await vault.balanceOf(depositor1.address);

//     await vault.connect(depositor1).withdrawUnderlying(sharesToWithdraw, "0");
//   });

//   it("p1 deposits usdt", async () => {
//     // balances before
//     const amountUsdtDeposited = p1DepositAmount.div(1000000000000);
//     const p1UsdtBalanceBefore = await usdt.balanceOf(depositor1.address);
//     const totalVaultBalanceBefore = await vault.totalStakedaoAsset();

//     // approve and deposit
//     await usdt
//       .connect(depositor1)
//       .approve(vault.address, amountUsdtDeposited);
//     await vault
//       .connect(depositor1)
//       .depositUnderlying(amountUsdtDeposited, 0, 3);

//     // balances after
//     const p1UsdtBalanceAfter = await usdt.balanceOf(depositor1.address);
//     const totalVaultBalanceAfter = await vault.totalStakedaoAsset();
//     const vaultSdFraxCrvBalanceAfter = await sdFrax3Crv.balanceOf(
//       vault.address
//     );

//     expect(p1UsdtBalanceAfter, "incorrect p1 usdt balance").to.be.eq("0");
//     expect(
//       p1UsdtBalanceBefore.gte(totalVaultBalanceAfter.div(1000000000000)),
//       "incorrect amount of usdt deposited from p1"
//     ).to.be.true;
//     expect(
//       totalVaultBalanceBefore,
//       "incorrect initial vault balance"
//     ).to.be.eq("0");
//     expect(
//       totalVaultBalanceAfter.gt("0"),
//       "vault balance should have increased"
//     ).to.be.true;
//     expect(
//       vaultSdFraxCrvBalanceAfter,
//       "mismatch between vault recorded balance and actual balance"
//     ).to.be.eq(totalVaultBalanceAfter);

//     // check the minted share balances
//     expect(
//       (await vault.balanceOf(depositor1.address)).gte(
//         p1DepositAmount.mul(80).div(100)
//       ),
//       "incorrcect amount of shares minted"
//     ).to.be.true;
//   });
// });
// });<|MERGE_RESOLUTION|>--- conflicted
+++ resolved
@@ -35,7 +35,7 @@
 }
 
 describe("Mainnet Fork Tests", function () {
-  const counterpartyWallet = ethers.Wallet.fromMnemonic(
+  let counterpartyWallet = ethers.Wallet.fromMnemonic(
     mnemonic,
     "m/44'/60'/0'/0/30"
   );
@@ -175,39 +175,6 @@
     await vault.connect(owner).setActions([action1.address]);
   });
 
-<<<<<<< HEAD
-  // this.beforeAll(
-  //   "Deploy sdFrax3CrvPricer, mock weth pricer, set frax to stable price and update wethpricer and sdFrax3CrvPricer in opyn's oracle",
-  //   async () => {
-  //     provider = ethers.provider;
-
-  //     const PricerContract = await ethers.getContractFactory("StakedaoPricer");
-  //     sdFrax3CrvPricer = (await PricerContract.deploy(
-  //       sdFrax3Crv.address,
-  //       usdc.address,
-  //       oracleAddress,
-  //       frax3crv.address
-  //     )) as StakedaoPricer;
-
-  //     const MockPricerContract = await ethers.getContractFactory("MockPricer");
-  //     wethPricer = (await MockPricerContract.deploy(
-  //       oracleAddress
-  //     )) as MockPricer;
-
-  //     // impersonate owner and change the sdFrax3CrvPricer
-  //     await owner.sendTransaction({
-  //       to: opynOwner,
-  //       value: utils.parseEther("2.0"),
-  //     });
-  //     await provider.send("hardhat_impersonateAccount", [opynOwner]);
-  //     const signer = await ethers.provider.getSigner(opynOwner);
-  //     await oracle
-  //       .connect(signer)
-  //       .setAssetPricer(weth.address, wethPricer.address);
-  //     await oracle
-  //       .connect(signer)
-  //       .setAssetPricer(sdFrax3Crv.address, sdFrax3CrvPricer.address);
-=======
   this.beforeAll(
     "Deploy sdFrax3CrvPricer, mock weth pricer, set frax to stable price and update wethpricer and sdFrax3CrvPricer in opyn's oracle",
     async () => {
@@ -925,895 +892,193 @@
   //     await provider.send("hardhat_impersonateAccount", [fraxWhale]);
   //     const signer = await ethers.provider.getSigner(fraxWhale);
   //     await frax.connect(signer).transfer(depositor1.address, p1DepositAmount);
->>>>>>> 26569859
   //     await provider.send("evm_mine", []);
-  //     await provider.send("hardhat_stopImpersonatingAccount", [opynOwner]);
-  //   }
-  // );
-
-  // this.beforeAll("whitelist sdFrax3Crv in the Opyn system", async () => {
-  //   const whitelist = (await ethers.getContractAt(
-  //     "IWhitelist",
-  //     otokenWhitelistAddress
-  //   )) as IWhitelist;
-
-  //   // impersonate owner and change the sdFrax3CrvPricer
-  //   await owner.sendTransaction({
-  //     to: opynOwner,
-  //     value: utils.parseEther("1.0"),
+  //     await provider.send("hardhat_stopImpersonatingAccount", [fraxWhale]);
   //   });
-  //   await provider.send("hardhat_impersonateAccount", [opynOwner]);
-  //   const signer = await ethers.provider.getSigner(opynOwner);
-  //   await whitelist.connect(signer).whitelistCollateral(sdFrax3CrvAddress);
-  //   await whitelist
-  //     .connect(signer)
-  //     .whitelistProduct(weth.address, usdc.address, sdFrax3CrvAddress, true);
-  //   await provider.send("evm_mine", []);
-  //   await provider.send("hardhat_stopImpersonatingAccount", [opynOwner]);
-  // });
-
-  // this.beforeAll("send counterparty usdc", async () => {
-  //   const usdcWhale = "0xe2644b0dc1b96C101d95421E95789eF6992B0E6A";
-  //   const premiumToSend = premium.div(1000000000000);
-
-  //   // send everyone frax
-  //   await provider.send("hardhat_impersonateAccount", [usdcWhale]);
-  //   const signer = await ethers.provider.getSigner(usdcWhale);
-  //   await usdc
-  //     .connect(signer)
-  //     .transfer(counterpartyWallet.address, premiumToSend);
-  //   await provider.send("evm_mine", []);
-  //   await provider.send("hardhat_stopImpersonatingAccount", [usdcWhale]);
-  // });
-
-  // this.beforeAll("send everyone usdc", async () => {
-  //   const usdcWhale = "0xe2644b0dc1b96C101d95421E95789eF6992B0E6A";
-  //   // send everyone usdc
-  //   await provider.send("hardhat_impersonateAccount", [usdcWhale]);
-  //   const signer = await ethers.provider.getSigner(usdcWhale);
-  //   await usdc.connect(signer).transfer(depositor1.address, p1DepositAmount);
-  //   await usdc.connect(signer).transfer(depositor2.address, p2DepositAmount);
-  //   await usdc.connect(signer).transfer(depositor3.address, p3DepositAmount);
-  //   await provider.send("evm_mine", []);
-  //   await provider.send("hardhat_stopImpersonatingAccount", [usdcWhale]);
-  // });
-
-  // this.beforeAll("prepare counterparty wallet", async () => {
-  //   // prepare counterparty
-  //   counterpartyWallet = counterpartyWallet.connect(provider);
-  //   await owner.sendTransaction({
-  //     to: counterpartyWallet.address,
-  //     value: utils.parseEther("1"),
+
+  //   this.beforeAll("send everyone usdc", async () => {
+  //     const usdcWhale = "0xe2644b0dc1b96C101d95421E95789eF6992B0E6A";
+  //     const usdcAmount = p1DepositAmount.div(1000000000000);
+
+  //     // send everyone usdc
+  //     await provider.send("hardhat_impersonateAccount", [usdcWhale]);
+  //     const signer = await ethers.provider.getSigner(usdcWhale);
+  //     await usdc.connect(signer).transfer(depositor1.address, usdcAmount);
+  //     await provider.send("evm_mine", []);
+  //     await provider.send("hardhat_stopImpersonatingAccount", [usdcWhale]);
   //   });
 
-  //   // approve usdc to be spent by counterparty
-  //   await usdc.connect(counterpartyWallet).approve(swapAddress, premium);
-  // });
-
-  // describe("check the admin setup", async () => {
-  //   it("contract is initialized correctly", async () => {
-  //     // initial state
-  //     expect((await vault.state()) === VaultState.Unlocked).to.be.true;
-  //     expect(
-  //       (await vault.totalStakedaoAsset()).isZero(),
-  //       "total asset should be zero"
+  //   this.beforeAll("send everyone usdt", async () => {
+  //     const usdtWhale = "0x3980c9ed79d2c191A89E02Fa3529C60eD6e9c04b";
+  //     const usdtAmount = p1DepositAmount.div(1000000000000);
+
+  //     // send everyone usdt
+  //     await provider.send("hardhat_impersonateAccount", [usdtWhale]);
+  //     const signer = await ethers.provider.getSigner(usdtWhale);
+  //     await usdt.connect(signer).transfer(depositor1.address, usdtAmount);
+  //     await provider.send("evm_mine", []);
+  //     await provider.send("hardhat_stopImpersonatingAccount", [usdtWhale]);
+  //   });
+
+  //   it("p1 deposits frax", async () => {
+  //     // balances before
+  //     const amountFraxDeposited = p1DepositAmount;
+  //     const p1FraxBalanceBefore = await frax.balanceOf(depositor1.address);
+  //     const totalVaultBalanceBefore = await vault.totalStakedaoAsset();
+
+  //     // approve and deposit
+  //     await frax
+  //       .connect(depositor1)
+  //       .approve(vault.address, amountFraxDeposited);
+  //     await vault
+  //       .connect(depositor1)
+  //       .depositUnderlying(amountFraxDeposited, 0, 0);
+
+  //     // balances after
+  //     const p1FraxBalanceAfter = await frax.balanceOf(depositor1.address);
+  //     const totalVaultBalanceAfter = await vault.totalStakedaoAsset();
+  //     const vaultSdFraxCrvBalanceAfter = await sdFrax3Crv.balanceOf(
+  //       vault.address
+  //     );
+
+  //     expect(p1FraxBalanceAfter, "incorrect p1 frax balance").to.be.eq("0");
+  //     expect(
+  //       p1FraxBalanceBefore.gte(totalVaultBalanceAfter),
+  //       "incorrect amount of frax deposited from p1"
+  //     ).to.be.true;
+  //     expect(
+  //       totalVaultBalanceBefore,
+  //       "incorrect initial vault balance"
+  //     ).to.be.eq("0");
+  //     expect(
+  //       totalVaultBalanceAfter.gt("0"),
+  //       "vault balance should have increased"
+  //     ).to.be.true;
+  //     expect(
+  //       vaultSdFraxCrvBalanceAfter,
+  //       "mismatch between vault recorded balance and actual balance"
+  //     ).to.be.eq(totalVaultBalanceAfter);
+
+  //     // check the minted share balances
+  //     expect(
+  //       (await vault.balanceOf(depositor1.address)).gte(
+  //         p1DepositAmount.mul(80).div(100)
+  //       ),
+  //       "incorrcect amount of shares minted"
   //     ).to.be.true;
   //   });
 
-  //   it("should set fee reserve", async () => {
-  //     // 10% reserve
-  //     await vault.connect(owner).setWithdrawReserve(1000);
-  //     expect((await vault.withdrawReserve()).toNumber() == 1000).to.be.true;
+  //   it("p1 withdraws frax", async () => {
+  //     const sharesToWithdraw = await vault.balanceOf(depositor1.address);
+
+  //     await vault.connect(depositor1).withdrawUnderlying(sharesToWithdraw, "0");
+
+  //     const p1FraxBalance = await frax.balanceOf(depositor1.address);
+
+  //     // check balance of p1 (TODO: why is this failing?)
+  //     // expect(p1FraxBalance, 'incorrect balance').to.be.eq(p1DepositAmount.mul(995).div(1000));
+  //   });
+
+  //   it("p1 deposits usdc", async () => {
+  //     // balances before
+  //     const amountUsdcDeposited = p1DepositAmount.div(1000000000000);
+  //     const p1UsdcBalanceBefore = await usdc.balanceOf(depositor1.address);
+  //     const totalVaultBalanceBefore = await vault.totalStakedaoAsset();
+
+  //     // approve and deposit
+  //     await usdc
+  //       .connect(depositor1)
+  //       .approve(vault.address, amountUsdcDeposited);
+  //     await vault
+  //       .connect(depositor1)
+  //       .depositUnderlying(amountUsdcDeposited, 0, 2);
+
+  //     // balances after
+  //     const p1UsdcBalanceAfter = await usdc.balanceOf(depositor1.address);
+  //     const totalVaultBalanceAfter = await vault.totalStakedaoAsset();
+  //     const vaultSdFraxCrvBalanceAfter = await sdFrax3Crv.balanceOf(
+  //       vault.address
+  //     );
+
+  //     expect(p1UsdcBalanceAfter, "incorrect p1 usdc balance").to.be.eq("0");
+  //     expect(
+  //       p1UsdcBalanceBefore.gte(totalVaultBalanceAfter.div(1000000000000)),
+  //       "incorrect amount of usdc deposited from p1"
+  //     ).to.be.true;
+  //     expect(
+  //       totalVaultBalanceBefore,
+  //       "incorrect initial vault balance"
+  //     ).to.be.eq("0");
+  //     expect(
+  //       totalVaultBalanceAfter.gt("0"),
+  //       "vault balance should have increased"
+  //     ).to.be.true;
+  //     expect(
+  //       vaultSdFraxCrvBalanceAfter,
+  //       "mismatch between vault recorded balance and actual balance"
+  //     ).to.be.eq(totalVaultBalanceAfter);
+
+  //     // check the minted share balances
+  //     expect(
+  //       (await vault.balanceOf(depositor1.address)).gte(
+  //         p1DepositAmount.mul(80).div(100)
+  //       ),
+  //       "incorrcect amount of shares minted"
+  //     ).to.be.true;
+  //   });
+
+  //   it("p1 withdraws", async () => {
+  //     const sharesToWithdraw = await vault.balanceOf(depositor1.address);
+
+  //     await vault.connect(depositor1).withdrawUnderlying(sharesToWithdraw, "0");
+  //   });
+
+  //   it("p1 deposits usdt", async () => {
+  //     // balances before
+  //     const amountUsdtDeposited = p1DepositAmount.div(1000000000000);
+  //     const p1UsdtBalanceBefore = await usdt.balanceOf(depositor1.address);
+  //     const totalVaultBalanceBefore = await vault.totalStakedaoAsset();
+
+  //     // approve and deposit
+  //     await usdt
+  //       .connect(depositor1)
+  //       .approve(vault.address, amountUsdtDeposited);
+  //     await vault
+  //       .connect(depositor1)
+  //       .depositUnderlying(amountUsdtDeposited, 0, 3);
+
+  //     // balances after
+  //     const p1UsdtBalanceAfter = await usdt.balanceOf(depositor1.address);
+  //     const totalVaultBalanceAfter = await vault.totalStakedaoAsset();
+  //     const vaultSdFraxCrvBalanceAfter = await sdFrax3Crv.balanceOf(
+  //       vault.address
+  //     );
+
+  //     expect(p1UsdtBalanceAfter, "incorrect p1 usdt balance").to.be.eq("0");
+  //     expect(
+  //       p1UsdtBalanceBefore.gte(totalVaultBalanceAfter.div(1000000000000)),
+  //       "incorrect amount of usdt deposited from p1"
+  //     ).to.be.true;
+  //     expect(
+  //       totalVaultBalanceBefore,
+  //       "incorrect initial vault balance"
+  //     ).to.be.eq("0");
+  //     expect(
+  //       totalVaultBalanceAfter.gt("0"),
+  //       "vault balance should have increased"
+  //     ).to.be.true;
+  //     expect(
+  //       vaultSdFraxCrvBalanceAfter,
+  //       "mismatch between vault recorded balance and actual balance"
+  //     ).to.be.eq(totalVaultBalanceAfter);
+
+  //     // check the minted share balances
+  //     expect(
+  //       (await vault.balanceOf(depositor1.address)).gte(
+  //         p1DepositAmount.mul(80).div(100)
+  //       ),
+  //       "incorrcect amount of shares minted"
+  //     ).to.be.true;
   //   });
   // });
-
-  // describe("profitable scenario", async () => {
-  //   let otoken: IOToken;
-  //   let expiry: number;
-  //   const reserveFactor = 10;
-  //   const otokenStrikePrice = 100000000000; // $1000
-  //   this.beforeAll("deploy otoken that will be sold", async () => {
-  //     const blockNumber = await provider.getBlockNumber();
-  //     const block = await provider.getBlock(blockNumber);
-  //     const currentTimestamp = block.timestamp;
-  //     expiry = (Math.floor(currentTimestamp / day) + 10) * day + 28800;
-
-  //     await otokenFactory.createOtoken(
-  //       weth.address,
-  //       usdc.address,
-  //       sdFrax3Crv.address,
-  //       otokenStrikePrice,
-  //       expiry,
-  //       true
-  //     );
-
-  //     const otokenAddress = await otokenFactory.getOtoken(
-  //       weth.address,
-  //       usdc.address,
-  //       sdFrax3Crv.address,
-  //       otokenStrikePrice,
-  //       expiry,
-  //       true
-  //     );
-
-  //     otoken = (await ethers.getContractAt(
-  //       "IOToken",
-  //       otokenAddress
-  //     )) as IOToken;
-  //   });
-
-  // it("p1 deposits USDC", async () => {
-  //   // calculating the ideal amount of USDC that should be deposited
-  //   const amountUsdcDeposited = p1DepositAmount;
-
-  //   // multiplying by 10^10 to scale a 10^8 number to a 10^18 number
-  //   const sdfrax3crvSupplyBefore =
-  //     await stakedaoSdfrax3crvStrategy.totalSupply();
-  //   const frax3crvBalanceInStakedao =
-  //     await stakedaoSdfrax3crvStrategy.balance();
-  //   const sdFrax3crvDeposited = amountUsdcDeposited
-  //     .mul(sdfrax3crvSupplyBefore)
-  //     .div(frax3crvBalanceInStakedao);
-
-  //   // approve and deposit
-  //   await usdc
-  //     .connect(depositor1)
-  //     .approve(vault.address, amountUsdcDeposited);
-  //   await vault.connect(depositor1).depositCrvLP(amountUsdcDeposited);
-
-  //   const vaultTotal = await vault.totalStakedaoAsset();
-  //   const vaultSdfrax3crvBalance = await sdFrax3Crv.balanceOf(vault.address);
-  //   const totalSharesMinted = vaultSdfrax3crvBalance;
-
-  //   // check the sdFrax3Crv token balances
-  //   expect(vaultTotal, "internal accounting is incorrect").to.be.eq(
-  //     sdFrax3crvDeposited
-  //   );
-  //   expect(vaultSdfrax3crvBalance).to.be.equal(
-  //     vaultTotal,
-  //     "internal balance is incorrect"
-  //   );
-
-  //   // check the minted share balances
-  //   expect(
-  //     await vault.balanceOf(depositor1.address),
-  //     "incorrcect amount of shares minted"
-  //   ).to.be.equal(totalSharesMinted);
-  // });
-
-  // it("p2 deposits USDC", async () => {
-  //   // calculating the ideal amount of sdCrvRenWsdFrax3Crv that should be deposited
-  //   const amountUsdcDeposited = p2DepositAmount;
-
-  //   // multiplying by 10^10 to scale a 10^8 number to a 10^18 number
-  //   const sdfrax3crvSupplyBefore =
-  //     await stakedaoSdfrax3crvStrategy.totalSupply();
-  //   const frax3crvBalanceInStakedao =
-  //     await stakedaoSdfrax3crvStrategy.balance();
-  //   const sdFrax3crvDeposited = amountUsdcDeposited
-  //     .mul(sdfrax3crvSupplyBefore)
-  //     .div(frax3crvBalanceInStakedao);
-
-  //   // keep track of balance before
-  //   const vaultTotalBefore = await vault.totalStakedaoAsset();
-
-  //   // approve and deposit
-  //   await usdc
-  //     .connect(depositor2)
-  //     .approve(vault.address, amountUsdcDeposited);
-  //   await vault.connect(depositor2).depositCrvLP(amountUsdcDeposited);
-
-  //   const vaultTotal = await vault.totalStakedaoAsset();
-  //   const vaultSdfrax3crvBalance = await sdFrax3Crv.balanceOf(vault.address);
-  //   const totalSharesMinted = vaultTotal.sub(vaultTotalBefore);
-
-  //   // check the sdFrax3Crv token balances
-  //   expect(
-  //     vaultTotal.sub(vaultTotalBefore),
-  //     "internal accounting is incorrect"
-  //   ).to.be.eq(sdFrax3crvDeposited);
-  //   expect(vaultSdfrax3crvBalance).to.be.equal(
-  //     vaultTotal,
-  //     "internal balance is incorrect"
-  //   );
-
-  //   // check the minted share balances
-  //   expect(
-  //     await vault.balanceOf(depositor2.address),
-  //     "incorrcect amount of shares minted"
-  //   ).to.be.equal(totalSharesMinted);
-  // });
-
-  // it("tests getPrice in sdFrax3CrvPricer", async () => {
-  //   await wethPricer.setPrice("400000000000"); // $4000
-  //   const usdcPrice = await oracle.getPrice(usdc.address);
-  //   const sdFrax3CrvPrice = await oracle.getPrice(sdFrax3Crv.address);
-  //   expect(usdcPrice.toNumber()).to.be.lessThanOrEqual(
-  //     sdFrax3CrvPrice.toNumber()
-  //   );
-  // });
-
-  // it("owner commits to the option", async () => {
-  //   expect(await action1.state()).to.be.equal(ActionState.Idle);
-  //   await action1.commitOToken(otoken.address);
-  //   expect(await action1.state()).to.be.equal(ActionState.Committed);
-  // });
-
-  // it("owner buys options with usdc", async () => {
-  //   const exchangeRateBefore = await action1.getCurrentExchangeRate();
-
-  //   // increase time
-  //   const minPeriod = await action1.MIN_COMMIT_PERIOD();
-  //   await provider.send("evm_increaseTime", [minPeriod.toNumber()]); // increase time
-  //   await provider.send("evm_mine", []);
-
-  //   await vault.rollOver([(100 - reserveFactor) * 100]);
-
-  //   // get current vault sdFrax3Crv balance
-  //   const vaultSdfrax3crvBalance = await sdFrax3Crv.balanceOf(vault.address);
-
-  //   const exchangeRateAfter = await action1.getCurrentExchangeRate();
-
-  //   // usdc balance with exchange rate before time passed
-  //   const usdcBalanceBefore = vaultSdfrax3crvBalance.div(exchangeRateBefore);
-
-  //   // usdc balance with exchange rate after time passed
-  //   const usdcBalanceAfter = vaultSdfrax3crvBalance.div(exchangeRateAfter);
-
-  //   // usdc yield accrued
-  //   const yieldAmount = usdcBalanceAfter.sub(usdcBalanceBefore);
-
-  //   // const expectedSdfrax3crvBalanceInVault = vaultSdfrax3crvBalanceBefore
-  //   //   .mul(reserveFactor)
-  //   //   .div(100);
-  //   const collateralAmount = await sdFrax3Crv.balanceOf(action1.address);
-  //   //   // This assumes premium was paid in frax3crv. This is the lower bount
-  //   //   const premiumInfrax3crv = premium
-  //   //     .div(await frax3crv.get_virtual_price())
-  //   //     .mul(utils.parseEther("1.0"));
-  //   //   const premiumInSdfrax3crv = premiumInfrax3crv
-  //   //     .mul(await stakedaoSdfrax3crvStrategy.totalSupply())
-  //   //     .div(await stakedaoSdfrax3crvStrategy.balance());
-  //   //   const expectedTotal =
-  //   //     vaultSdfrax3crvBalanceBefore.add(premiumInSdfrax3crv);
-  //   //   const expectedSdfrax3crvBalanceInAction = vaultSdfrax3crvBalanceBefore
-  //   //     .sub(expectedSdfrax3crvBalanceInVault)
-  //   //     .add(premiumInSdfrax3crv);
-
-  //   const marginPoolBalanceOfsdFrax3CrvBefore = await sdFrax3Crv.balanceOf(
-  //     marginPoolAddess
-  //   );
-
-  //   const premiumToSend = premium.div(1000000000000);
-
-  //   const order = await getOrder(
-  //     action1.address,
-  //     otoken.address,
-  //     yieldAmount.toString(), // this will be ignored
-  //     counterpartyWallet.address,
-  //     usdc.address,
-  //     premiumToSend.toString(),
-  //     swapAddress,
-  //     counterpartyWallet.privateKey
-  //   );
-
-  //   expect(
-  //     (await action1.lockedAsset()).eq("0"),
-  //     "collateral should not be locked"
-  //   ).to.be.true;
-
-  //   // buy oToken
-  //   await action1.buyOToken(order);
-
-  //   //   const vaultSdfrax3crvBalanceAfter = await sdFrax3Crv.balanceOf(
-  //   //     vault.address
-  //   //   );
-
-  //   //   expect(
-  //   //     await (
-  //   //       await action1.currentValue()
-  //   //     ).gte(expectedSdfrax3crvBalanceInAction),
-  //   //     "incorrect current value in action"
-  //   //   ).to.be.true;
-  //   expect(
-  //     await action1.lockedAsset(),
-  //     "incorrect accounting in action"
-  //   ).to.be.equal(collateralAmount);
-  //   expect(await usdc.balanceOf(action1.address)).to.be.equal(
-  //     usdcBalanceBefore
-  //   );
-
-  //   // check the otoken balance of the action increased by yield amount
-  //   expect(
-  //     await otoken.balanceOf(action1.address),
-  //     "incorrect otoken balance obtained"
-  //   ).to.be.equal(yieldAmount);
-
-  //   const marginPoolBalanceOfsdFrax3CrvAfter = await sdFrax3Crv.balanceOf(
-  //     marginPoolAddess
-  //   );
-
-  //   // check sdFrax3Crv balance in opyn
-  //   expect(
-  //     marginPoolBalanceOfsdFrax3CrvAfter,
-  //     "incorrect balance in Opyn"
-  //   ).to.be.equal(marginPoolBalanceOfsdFrax3CrvBefore.add(collateralAmount));
-  // });
-
-  // BREAKPOINT
-
-  // it("p3 deposits FRAX3CRV", async () => {
-  //   // calculating the ideal amount of sdCrvRenWsdFrax3Crv that should be deposited
-  //   const amountfrax3crvDeposited = p3DepositAmount;
-
-  //   // multiplying by 10^10 to scale a 10^8 number to a 10^18 number
-  //   const sdfrax3crvSupplyBefore =
-  //     await stakedaoSdfrax3crvStrategy.totalSupply();
-  //   const frax3crvBalanceInStakedao =
-  //     await stakedaoSdfrax3crvStrategy.balance();
-  //   const sdFrax3crvDeposited = amountfrax3crvDeposited
-  //     .mul(sdfrax3crvSupplyBefore)
-  //     .div(frax3crvBalanceInStakedao);
-
-  //   // keep track of balance before
-  //   const vaultTotalBefore = await vault.totalStakedaoAsset();
-  //   const sharesBefore = await vault.totalSupply();
-  //   const vaultSdfrax3crvBalanceBefore = await sdFrax3Crv.balanceOf(
-  //     vault.address
-  //   );
-
-  //   // approve and deposit
-  //   await frax3crv
-  //     .connect(depositor3)
-  //     .approve(vault.address, amountfrax3crvDeposited);
-  //   await vault.connect(depositor3).depositCrvLP(amountfrax3crvDeposited);
-
-  //   const vaultTotal = await vault.totalStakedaoAsset();
-  //   const vaultSdfrax3crvBalanceAfter = await sdFrax3Crv.balanceOf(
-  //     vault.address
-  //   );
-
-  //   // check the sdFrax3Crv token balances
-  //   expect(
-  //     vaultTotal.sub(vaultTotalBefore),
-  //     "internal accounting is incorrect"
-  //   ).to.be.eq(sdFrax3crvDeposited);
-  //   expect(
-  //     vaultSdfrax3crvBalanceAfter.sub(vaultSdfrax3crvBalanceBefore),
-  //     "internal balance is incorrect"
-  //   ).to.be.equal(sdFrax3crvDeposited);
-
-  //   // check the minted share balances
-  //   const sharesMinted = sdFrax3crvDeposited
-  //     .mul(sharesBefore)
-  //     .div(vaultTotalBefore);
-  //   expect(
-  //     await vault.balanceOf(depositor3.address),
-  //     "incorrcect amount of shares minted"
-  //   ).to.be.equal(sharesMinted);
-  // });
-
-  // it("p1 withdraws FRAX3CRV", async () => {
-  //   // vault balance calculations
-  //   const vaultTotalSdfrax3crvBefore = await vault.totalStakedaoAsset();
-  //   const vaultSdFrax3CrvBalanceBefore = await sdFrax3Crv.balanceOf(
-  //     vault.address
-  //   );
-  //   const sharesBefore = await vault.totalSupply();
-  //   const sharesToWithdraw = await vault.balanceOf(depositor1.address);
-
-  //   // p1 balance calculations
-  //   const fee = sharesToWithdraw
-  //     .mul(vaultTotalSdfrax3crvBefore)
-  //     .div(sharesBefore)
-  //     .mul(5)
-  //     .div(1000);
-  //   const balanceOfP1Before = await frax3crv.balanceOf(depositor1.address);
-
-  //   // calculate sdFrax3Crv Balances after
-  //   const sdFrax3crvToWithdraw = vaultTotalSdfrax3crvBefore
-  //     .mul(sharesToWithdraw)
-  //     .div(sharesBefore);
-
-  //   // calculate crv3Frax balances after
-  //   const sdfrax3crvSupplyBefore =
-  //     await stakedaoSdfrax3crvStrategy.totalSupply();
-  //   const frax3crvBalanceInStakedao =
-  //     await stakedaoSdfrax3crvStrategy.balance();
-  //   const sdFrax3crvToWithdrawMinusFee = vaultTotalSdfrax3crvBefore
-  //     .mul(sharesToWithdraw)
-  //     .div(sharesBefore)
-  //     .mul(995)
-  //     .div(1000);
-  //   const crv3FraxToWithdraw = sdFrax3crvToWithdrawMinusFee
-  //     .mul(frax3crvBalanceInStakedao)
-  //     .div(sdfrax3crvSupplyBefore);
-
-  //   // fee calculations
-  //   const balanceOfFeeRecipientBefore = await sdFrax3Crv.balanceOf(
-  //     feeRecipient.address
-  //   );
-
-  //   await vault.connect(depositor1).withdrawCrvLp(sharesToWithdraw);
-
-  //   // get vault balances after
-  //   const sharesAfter = await vault.totalSupply();
-  //   const vaultTotalSdfrax3crvAfter = await vault.totalStakedaoAsset();
-  //   const vaultSdFrax3CrvBalanceAfter = await sdFrax3Crv.balanceOf(
-  //     vault.address
-  //   );
-
-  //   // fee variables
-  //   const balanceOfFeeRecipientAfter = await sdFrax3Crv.balanceOf(
-  //     feeRecipient.address
-  //   );
-  //   const balanceOfP1After = await frax3crv.balanceOf(depositor1.address);
-
-  //   expect(sharesBefore, "incorrect amount of shares withdrawn").to.be.equal(
-  //     sharesAfter.add(sharesToWithdraw)
-  //   );
-
-  //   // check vault balance
-  //   expect(
-  //     vaultSdFrax3CrvBalanceAfter,
-  //     "incorrect change in vault balance"
-  //   ).to.be.within(
-  //     vaultSdFrax3CrvBalanceBefore.sub(sdFrax3crvToWithdraw).sub(1) as any,
-  //     vaultSdFrax3CrvBalanceBefore.sub(sdFrax3crvToWithdraw).add(1) as any
-  //   );
-  //   expect(
-  //     vaultTotalSdfrax3crvBefore.sub(sdFrax3crvToWithdraw),
-  //     "incorrect change in vault total accounting"
-  //   ).to.be.eq(vaultTotalSdfrax3crvAfter);
-
-  //   // check p1 balance
-  //   expect(balanceOfP1After, "incorrect frax3crv transferred to p1").to.be.eq(
-  //     balanceOfP1Before.add(crv3FraxToWithdraw).add(1)
-  //   );
-  //   expect(
-  //     balanceOfP1After.gt(p1DepositAmount),
-  //     "p1 should have made a profit"
-  //   ).to.be.true;
-
-  //   // check fee
-  //   expect(balanceOfFeeRecipientAfter, "incorrect fee paid out").to.be.eq(
-  //     balanceOfFeeRecipientBefore.add(fee)
-  //   );
-  // });
-
-  // it("option expires", async () => {
-  //   // increase time
-  //   await provider.send("evm_setNextBlockTimestamp", [expiry + day]);
-  //   await provider.send("evm_mine", []);
-
-  //   // set settlement price
-  //   await wethPricer.setExpiryPriceInOracle(
-  //     weth.address,
-  //     expiry,
-  //     "3000000000000"
-  //   );
-  //   await sdFrax3CrvPricer.setExpiryPriceInOracle(expiry);
-
-  //   // increase time
-  //   await provider.send("evm_increaseTime", [day]); // increase time
-  //   await provider.send("evm_mine", []);
-
-  //   const sdFrax3CrvControlledByActionBefore = await action1.currentValue();
-  //   const sdFrax3CrvBalanceInVaultBefore = await sdFrax3Crv.balanceOf(
-  //     vault.address
-  //   );
-
-  //   await vault.closePositions();
-
-  //   const sdFrax3CrvBalanceInVaultAfter = await sdFrax3Crv.balanceOf(
-  //     vault.address
-  //   );
-  //   const sdFrax3CrvBalanceInActionAfter = await sdFrax3Crv.balanceOf(
-  //     action1.address
-  //   );
-  //   const sdFrax3CrvControlledByActionAfter = await action1.currentValue();
-  //   const vaultTotal = await vault.totalStakedaoAsset();
-
-  //   // check vault balances
-  //   expect(vaultTotal, "incorrect accounting in vault").to.be.equal(
-  //     sdFrax3CrvBalanceInVaultAfter
-  //   );
-  //   expect(
-  //     sdFrax3CrvBalanceInVaultAfter,
-  //     "incorrect balances in vault"
-  //   ).to.be.equal(
-  //     sdFrax3CrvBalanceInVaultBefore.add(sdFrax3CrvControlledByActionBefore)
-  //   );
-
-  //   // check action balances
-  //   expect(
-  //     (await action1.lockedAsset()).eq("0"),
-  //     "all collateral should be unlocked"
-  //   ).to.be.true;
-  //   expect(
-  //     sdFrax3CrvBalanceInActionAfter,
-  //     "no sdFrax3Crv should be left in action"
-  //   ).to.be.equal("0");
-  //   expect(
-  //     sdFrax3CrvControlledByActionAfter,
-  //     "no sdFrax3Crv should be controlled by action"
-  //   ).to.be.equal("0");
-  // });
-
-  // it("p2 withdraws FRAX3CRV", async () => {
-  //   // vault balance calculations
-  //   const vaultTotalSdfrax3crvBefore = await vault.totalStakedaoAsset();
-  //   const vaultSdFrax3CrvBalanceBefore = await sdFrax3Crv.balanceOf(
-  //     vault.address
-  //   );
-  //   const sharesBefore = await vault.totalSupply();
-  //   const sharesToWithdraw = await vault.balanceOf(depositor2.address);
-
-  //   // p2 balance calculations
-  //   const fee = sharesToWithdraw
-  //     .mul(vaultTotalSdfrax3crvBefore)
-  //     .div(sharesBefore)
-  //     .mul(5)
-  //     .div(1000);
-  //   const balanceOfP1Before = await frax3crv.balanceOf(depositor2.address);
-
-  //   // calculate sdFrax3Crv Balances after
-  //   const sdFrax3crvToWithdraw = vaultTotalSdfrax3crvBefore
-  //     .mul(sharesToWithdraw)
-  //     .div(sharesBefore);
-
-  //   // calculate crv3Frax balances after
-  //   const sdfrax3crvSupplyBefore =
-  //     await stakedaoSdfrax3crvStrategy.totalSupply();
-  //   const frax3crvBalanceInStakedao =
-  //     await stakedaoSdfrax3crvStrategy.balance();
-  //   const sdFrax3crvToWithdrawMinusFee = vaultTotalSdfrax3crvBefore
-  //     .mul(sharesToWithdraw)
-  //     .div(sharesBefore)
-  //     .mul(995)
-  //     .div(1000);
-  //   const crv3FraxToWithdrawWithoutPremium = sdFrax3crvToWithdrawMinusFee
-  //     .mul(frax3crvBalanceInStakedao)
-  //     .div(sdfrax3crvSupplyBefore);
-  //   const crv3FraxToWithdraw = crv3FraxToWithdrawWithoutPremium;
-
-  //   // fee calculations
-  //   const balanceOfFeeRecipientBefore = await sdFrax3Crv.balanceOf(
-  //     feeRecipient.address
-  //   );
-
-  //   await vault.connect(depositor2).withdrawCrvLp(sharesToWithdraw);
-
-  //   // get vault balances after
-  //   const sharesAfter = await vault.totalSupply();
-  //   const vaultTotalSdfrax3crvAfter = await vault.totalStakedaoAsset();
-  //   const vaultSdFrax3CrvBalanceAfter = await sdFrax3Crv.balanceOf(
-  //     vault.address
-  //   );
-
-  //   // fee variables
-  //   const balanceOfFeeRecipientAfter = await sdFrax3Crv.balanceOf(
-  //     feeRecipient.address
-  //   );
-  //   const balanceOfP2After = await frax3crv.balanceOf(depositor2.address);
-
-  //   expect(sharesBefore, "incorrect amount of shares withdrawn").to.be.equal(
-  //     sharesAfter.add(sharesToWithdraw)
-  //   );
-
-  //   // check vault balance
-  //   expect(
-  //     vaultSdFrax3CrvBalanceAfter,
-  //     "incorrect change in vault balance"
-  //   ).to.be.within(
-  //     vaultSdFrax3CrvBalanceBefore.sub(sdFrax3crvToWithdraw).sub(1) as any,
-  //     vaultSdFrax3CrvBalanceBefore.sub(sdFrax3crvToWithdraw).add(1) as any
-  //   );
-  //   expect(
-  //     vaultTotalSdfrax3crvBefore.sub(sdFrax3crvToWithdraw),
-  //     "incorrect change in vault total accounting"
-  //   ).to.be.eq(vaultTotalSdfrax3crvAfter);
-
-  //   // check p2 balance
-  //   expect(balanceOfP2After, "incorrect frac3crv transferred to p2").to.be.eq(
-  //     balanceOfP1Before.add(crv3FraxToWithdraw).add(1)
-  //   );
-  //   expect(
-  //     balanceOfP2After.gt(p2DepositAmount),
-  //     "p2 shoult have made a profit"
-  //   ).to.be.true;
-
-  //   // check fee
-  //   expect(balanceOfFeeRecipientAfter, "incorrect fee paid out").to.be.eq(
-  //     balanceOfFeeRecipientBefore.add(fee)
-  //   );
-  // });
-
-  // it("p3 withdraws FRAX3CRV", async () => {
-  //   // vault balance calculations
-  //   const vaultTotalSdfrax3crvBefore = await vault.totalStakedaoAsset();
-  //   const vaultSdFrax3CrvBalanceBefore = await sdFrax3Crv.balanceOf(
-  //     vault.address
-  //   );
-  //   const sharesBefore = await vault.totalSupply();
-  //   const sharesToWithdraw = await vault.balanceOf(depositor3.address);
-
-  //   // p3 balance calculations
-  //   const fee = sharesToWithdraw
-  //     .mul(vaultTotalSdfrax3crvBefore)
-  //     .div(sharesBefore)
-  //     .mul(5)
-  //     .div(1000);
-  //   const balanceOfP1Before = await frax3crv.balanceOf(depositor3.address);
-
-  //   // calculate sdFrax3Crv Balances after
-  //   const sdFrax3crvToWithdraw = vaultTotalSdfrax3crvBefore
-  //     .mul(sharesToWithdraw)
-  //     .div(sharesBefore);
-
-  //   // calculate crv3Frax balances after
-  //   const sdfrax3crvSupplyBefore =
-  //     await stakedaoSdfrax3crvStrategy.totalSupply();
-  //   const frax3crvBalanceInStakedao =
-  //     await stakedaoSdfrax3crvStrategy.balance();
-  //   const sdFrax3crvToWithdrawMinusFee = vaultTotalSdfrax3crvBefore
-  //     .mul(sharesToWithdraw)
-  //     .div(sharesBefore)
-  //     .mul(995)
-  //     .div(1000);
-  //   const crv3FraxToWithdrawWithoutPremium = sdFrax3crvToWithdrawMinusFee
-  //     .mul(frax3crvBalanceInStakedao)
-  //     .div(sdfrax3crvSupplyBefore);
-  //   const crv3FraxToWithdraw = crv3FraxToWithdrawWithoutPremium;
-
-  //   // fee calculations
-  //   const balanceOfFeeRecipientBefore = await sdFrax3Crv.balanceOf(
-  //     feeRecipient.address
-  //   );
-
-  //   await vault.connect(depositor3).withdrawCrvLp(sharesToWithdraw);
-
-  //   // get vault balances after
-  //   const sharesAfter = await vault.totalSupply();
-  //   const vaultTotalSdfrax3crvAfter = await vault.totalStakedaoAsset();
-  //   const vaultSdFrax3CrvBalanceAfter = await sdFrax3Crv.balanceOf(
-  //     vault.address
-  //   );
-
-  //   // fee variables
-  //   const balanceOfFeeRecipientAfter = await sdFrax3Crv.balanceOf(
-  //     feeRecipient.address
-  //   );
-  //   const balanceOfP3After = await frax3crv.balanceOf(depositor3.address);
-
-  //   expect(sharesBefore, "incorrect amount of shares withdrawn").to.be.equal(
-  //     sharesAfter.add(sharesToWithdraw)
-  //   );
-
-  //   // check vault balance
-  //   expect(
-  //     vaultSdFrax3CrvBalanceAfter,
-  //     "incorrect change in vault balance"
-  //   ).to.be.within(
-  //     vaultSdFrax3CrvBalanceBefore.sub(sdFrax3crvToWithdraw).sub(1) as any,
-  //     vaultSdFrax3CrvBalanceBefore.sub(sdFrax3crvToWithdraw).add(1) as any
-  //   );
-  //   expect(
-  //     vaultTotalSdfrax3crvBefore.sub(sdFrax3crvToWithdraw),
-  //     "incorrect change in vault total accounting"
-  //   ).to.be.eq(vaultTotalSdfrax3crvAfter);
-
-  //   // check p3 balance
-  //   // TODO: why off by 2?
-  //   expect(balanceOfP3After, "incorrect frac3crv transferred to p3").to.be.eq(
-  //     balanceOfP1Before.add(crv3FraxToWithdraw).add(1)
-  //   );
-  //   expect(balanceOfP3After, "p3 should have made a loss").to.be.eq(
-  //     p3DepositAmount.mul(995).div(1000)
-  //   );
-
-  //   // check fee
-  //   expect(balanceOfFeeRecipientAfter, "incorrect fee paid out").to.be.eq(
-  //     balanceOfFeeRecipientBefore.add(fee)
-  //   );
-  // });
-});
-
-// describe("Test deposit underlying and withdraw underlying", async () => {
-//   this.beforeAll("send everyone frax", async () => {
-//     const fraxWhale = "0x183D0dC5867c01bFB1dbBc41d6a9d3dE6e044626";
-
-//     // send everyone frax
-//     await provider.send("hardhat_impersonateAccount", [fraxWhale]);
-//     const signer = await ethers.provider.getSigner(fraxWhale);
-//     await frax.connect(signer).transfer(depositor1.address, p1DepositAmount);
-//     await provider.send("evm_mine", []);
-//     await provider.send("hardhat_stopImpersonatingAccount", [fraxWhale]);
-//   });
-
-//   this.beforeAll("send everyone usdc", async () => {
-//     const usdcWhale = "0xe2644b0dc1b96C101d95421E95789eF6992B0E6A";
-//     const usdcAmount = p1DepositAmount.div(1000000000000);
-
-//     // send everyone usdc
-//     await provider.send("hardhat_impersonateAccount", [usdcWhale]);
-//     const signer = await ethers.provider.getSigner(usdcWhale);
-//     await usdc.connect(signer).transfer(depositor1.address, usdcAmount);
-//     await provider.send("evm_mine", []);
-//     await provider.send("hardhat_stopImpersonatingAccount", [usdcWhale]);
-//   });
-
-//   this.beforeAll("send everyone usdt", async () => {
-//     const usdtWhale = "0x3980c9ed79d2c191A89E02Fa3529C60eD6e9c04b";
-//     const usdtAmount = p1DepositAmount.div(1000000000000);
-
-//     // send everyone usdt
-//     await provider.send("hardhat_impersonateAccount", [usdtWhale]);
-//     const signer = await ethers.provider.getSigner(usdtWhale);
-//     await usdt.connect(signer).transfer(depositor1.address, usdtAmount);
-//     await provider.send("evm_mine", []);
-//     await provider.send("hardhat_stopImpersonatingAccount", [usdtWhale]);
-//   });
-
-//   it("p1 deposits frax", async () => {
-//     // balances before
-//     const amountFraxDeposited = p1DepositAmount;
-//     const p1FraxBalanceBefore = await frax.balanceOf(depositor1.address);
-//     const totalVaultBalanceBefore = await vault.totalStakedaoAsset();
-
-//     // approve and deposit
-//     await frax
-//       .connect(depositor1)
-//       .approve(vault.address, amountFraxDeposited);
-//     await vault
-//       .connect(depositor1)
-//       .depositUnderlying(amountFraxDeposited, 0, 0);
-
-//     // balances after
-//     const p1FraxBalanceAfter = await frax.balanceOf(depositor1.address);
-//     const totalVaultBalanceAfter = await vault.totalStakedaoAsset();
-//     const vaultSdFraxCrvBalanceAfter = await sdFrax3Crv.balanceOf(
-//       vault.address
-//     );
-
-//     expect(p1FraxBalanceAfter, "incorrect p1 frax balance").to.be.eq("0");
-//     expect(
-//       p1FraxBalanceBefore.gte(totalVaultBalanceAfter),
-//       "incorrect amount of frax deposited from p1"
-//     ).to.be.true;
-//     expect(
-//       totalVaultBalanceBefore,
-//       "incorrect initial vault balance"
-//     ).to.be.eq("0");
-//     expect(
-//       totalVaultBalanceAfter.gt("0"),
-//       "vault balance should have increased"
-//     ).to.be.true;
-//     expect(
-//       vaultSdFraxCrvBalanceAfter,
-//       "mismatch between vault recorded balance and actual balance"
-//     ).to.be.eq(totalVaultBalanceAfter);
-
-//     // check the minted share balances
-//     expect(
-//       (await vault.balanceOf(depositor1.address)).gte(
-//         p1DepositAmount.mul(80).div(100)
-//       ),
-//       "incorrcect amount of shares minted"
-//     ).to.be.true;
-//   });
-
-//   it("p1 withdraws frax", async () => {
-//     const sharesToWithdraw = await vault.balanceOf(depositor1.address);
-
-//     await vault.connect(depositor1).withdrawUnderlying(sharesToWithdraw, "0");
-
-//     const p1FraxBalance = await frax.balanceOf(depositor1.address);
-
-//     // check balance of p1 (TODO: why is this failing?)
-//     // expect(p1FraxBalance, 'incorrect balance').to.be.eq(p1DepositAmount.mul(995).div(1000));
-//   });
-
-//   it("p1 deposits usdc", async () => {
-//     // balances before
-//     const amountUsdcDeposited = p1DepositAmount.div(1000000000000);
-//     const p1UsdcBalanceBefore = await usdc.balanceOf(depositor1.address);
-//     const totalVaultBalanceBefore = await vault.totalStakedaoAsset();
-
-//     // approve and deposit
-//     await usdc
-//       .connect(depositor1)
-//       .approve(vault.address, amountUsdcDeposited);
-//     await vault
-//       .connect(depositor1)
-//       .depositUnderlying(amountUsdcDeposited, 0, 2);
-
-//     // balances after
-//     const p1UsdcBalanceAfter = await usdc.balanceOf(depositor1.address);
-//     const totalVaultBalanceAfter = await vault.totalStakedaoAsset();
-//     const vaultSdFraxCrvBalanceAfter = await sdFrax3Crv.balanceOf(
-//       vault.address
-//     );
-
-//     expect(p1UsdcBalanceAfter, "incorrect p1 usdc balance").to.be.eq("0");
-//     expect(
-//       p1UsdcBalanceBefore.gte(totalVaultBalanceAfter.div(1000000000000)),
-//       "incorrect amount of usdc deposited from p1"
-//     ).to.be.true;
-//     expect(
-//       totalVaultBalanceBefore,
-//       "incorrect initial vault balance"
-//     ).to.be.eq("0");
-//     expect(
-//       totalVaultBalanceAfter.gt("0"),
-//       "vault balance should have increased"
-//     ).to.be.true;
-//     expect(
-//       vaultSdFraxCrvBalanceAfter,
-//       "mismatch between vault recorded balance and actual balance"
-//     ).to.be.eq(totalVaultBalanceAfter);
-
-//     // check the minted share balances
-//     expect(
-//       (await vault.balanceOf(depositor1.address)).gte(
-//         p1DepositAmount.mul(80).div(100)
-//       ),
-//       "incorrcect amount of shares minted"
-//     ).to.be.true;
-//   });
-
-//   it("p1 withdraws", async () => {
-//     const sharesToWithdraw = await vault.balanceOf(depositor1.address);
-
-//     await vault.connect(depositor1).withdrawUnderlying(sharesToWithdraw, "0");
-//   });
-
-//   it("p1 deposits usdt", async () => {
-//     // balances before
-//     const amountUsdtDeposited = p1DepositAmount.div(1000000000000);
-//     const p1UsdtBalanceBefore = await usdt.balanceOf(depositor1.address);
-//     const totalVaultBalanceBefore = await vault.totalStakedaoAsset();
-
-//     // approve and deposit
-//     await usdt
-//       .connect(depositor1)
-//       .approve(vault.address, amountUsdtDeposited);
-//     await vault
-//       .connect(depositor1)
-//       .depositUnderlying(amountUsdtDeposited, 0, 3);
-
-//     // balances after
-//     const p1UsdtBalanceAfter = await usdt.balanceOf(depositor1.address);
-//     const totalVaultBalanceAfter = await vault.totalStakedaoAsset();
-//     const vaultSdFraxCrvBalanceAfter = await sdFrax3Crv.balanceOf(
-//       vault.address
-//     );
-
-//     expect(p1UsdtBalanceAfter, "incorrect p1 usdt balance").to.be.eq("0");
-//     expect(
-//       p1UsdtBalanceBefore.gte(totalVaultBalanceAfter.div(1000000000000)),
-//       "incorrect amount of usdt deposited from p1"
-//     ).to.be.true;
-//     expect(
-//       totalVaultBalanceBefore,
-//       "incorrect initial vault balance"
-//     ).to.be.eq("0");
-//     expect(
-//       totalVaultBalanceAfter.gt("0"),
-//       "vault balance should have increased"
-//     ).to.be.true;
-//     expect(
-//       vaultSdFraxCrvBalanceAfter,
-//       "mismatch between vault recorded balance and actual balance"
-//     ).to.be.eq(totalVaultBalanceAfter);
-
-//     // check the minted share balances
-//     expect(
-//       (await vault.balanceOf(depositor1.address)).gte(
-//         p1DepositAmount.mul(80).div(100)
-//       ),
-//       "incorrcect amount of shares minted"
-//     ).to.be.true;
-//   });
-// });
-// });+});