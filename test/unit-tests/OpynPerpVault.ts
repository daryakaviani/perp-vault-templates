--- conflicted
+++ resolved
@@ -26,11 +26,8 @@
   let depositor2: SignerWithAddress;
   let depositor3: SignerWithAddress;
   let depositor4: SignerWithAddress;
-<<<<<<< HEAD
   let depositor5: SignerWithAddress;
   let depositor6: SignerWithAddress;
-=======
->>>>>>> 28e01a84
   let random: SignerWithAddress;
   let feeRecipient: SignerWithAddress;
   let vault: OpynPerpVault;
@@ -40,7 +37,6 @@
 
   this.beforeAll("Set accounts", async () => {
     accounts = await ethers.getSigners();
-<<<<<<< HEAD
     const [
       _owner,
       _feeRecipient,
@@ -52,9 +48,6 @@
       _depositor6,
       _random,
     ] = accounts;
-=======
-    const [_owner, _feeRecipient, _depositor1, _depositor2, _depositor3, _depositor4, _random] = accounts;
->>>>>>> 28e01a84
 
     owner = _owner;
     feeRecipient = _feeRecipient;
@@ -63,13 +56,10 @@
     depositor2 = _depositor2;
     depositor3 = _depositor3;
     depositor4 = _depositor4;
-<<<<<<< HEAD
 
     // scheduled depositors
     depositor5 = _depositor5;
     depositor6 = _depositor6;
-=======
->>>>>>> 28e01a84
     random = _random;
   });
 
@@ -185,16 +175,12 @@
       // deposit 10 eth back
       await vault.connect(depositor4).depositETH({ value: depositAmount });
     });
-<<<<<<< HEAD
     it("should revert when trying to register a deposit", async () => {
       await expect(vault.connect(depositor3).registerDeposit(depositAmount)).to.be.revertedWith("!Locked");
       await expect(vault.connect(depositor3).registerDepositETH({ value: depositAmount })).to.be.revertedWith(
         "!Locked"
       );
     });
-=======
-
->>>>>>> 28e01a84
     it("should revert when trying to register a queue withdraw", async () => {
       const shares = await vault.balanceOf(depositor3.address);
       await expect(vault.connect(depositor3).registerWithdraw(shares)).to.be.revertedWith("!Locked");
@@ -203,15 +189,10 @@
       await expect(vault.connect(owner).closePositions()).to.be.revertedWith("!Locked");
     });
     it("should revert if rollover is called with total percentage > 100", async () => {
-<<<<<<< HEAD
       await expect(vault.connect(owner).rollOver([5000, 6000])).to.be.revertedWith("PERCENTAGE_SUM_EXCEED_MAX");
     });
     it("should revert if rollover is called with total percentage < 100", async () => {
       await expect(vault.connect(owner).rollOver([5000, 4000])).to.be.revertedWith("PERCENTAGE_DOESNT_ADD_UP");
-=======
-      // max percentage sum should be 90% (9000) because 10% is set for reserve
-      await expect(vault.connect(owner).rollOver([5000, 6000])).to.be.revertedWith("PERCENTAGE_SUM_EXCEED_MAX");
->>>>>>> 28e01a84
     });
     it("should revert if rollover is called with invalid percentage array", async () => {
       await expect(vault.connect(owner).rollOver([5000])).to.be.revertedWith("INVALID_INPUT");
@@ -240,16 +221,12 @@
     });
   });
   describe("Round 0, vault Locked", async () => {
-<<<<<<< HEAD
     const depositAmount = utils.parseUnits("10");
-=======
->>>>>>> 28e01a84
     it("locked state checks", async () => {
       expect(await vault.state()).to.eq(VaultState.Locked);
       expect(await vault.round()).to.eq(0);
     });
     it("should revert when trying to call rollover again", async () => {
-<<<<<<< HEAD
       await expect(vault.connect(owner).rollOver([6000, 4000])).to.be.revertedWith("!Unlocked");
     });
     it("should revert when trying to withdraw", async () => {
@@ -341,52 +318,6 @@
     });
     it("should revert if trying to get claim shares now", async () => {
       await expect(vault.connect(depositor1).claimShares(depositor5.address, 0)).to.be.revertedWith("Invalid round");
-=======
-      await expect(vault.connect(owner).rollOver([6000, 4000])).to.be.revertedWith("Locked");
-    });
-    it("should revert when trying to withdraw", async () => {
-      const depositor1Shares = await vault.balanceOf(depositor1.address);
-      await expect(vault.connect(depositor1).withdrawETH(depositor1Shares)).to.be.revertedWith("Locked");
-
-      await expect(vault.connect(depositor1).withdraw(depositor1Shares)).to.be.revertedWith("Locked");
-    });
-
-    it("should be able to register a withdraw", async () => {
-      const amountTestDeposit = utils.parseUnits("1");
-
-      const d1Shares = await vault.balanceOf(depositor1.address);
-
-      const testAmountToGetBefore = await vault.getSharesByDepositAmount(amountTestDeposit);
-      await vault.connect(depositor1).registerWithdraw(d1Shares);
-
-      const testAmountToGetAfter = await vault.getSharesByDepositAmount(amountTestDeposit);
-      const d1SharesAfter = await vault.balanceOf(depositor1.address);
-      expect(d1SharesAfter.isZero()).to.be.true;
-      expect(testAmountToGetAfter.eq(testAmountToGetBefore)).to.be.true;
-
-      const round = await vault.round();
-      const d1QueuedShares = await vault.userRoundQueuedWithdrawShares(depositor1.address, round);
-      expect(d1QueuedShares.eq(d1Shares)).to.be.true;
-      const totalQueuedShares = await vault.roundTotalQueuedWithdrawShares(round);
-      expect(totalQueuedShares.eq(d1Shares)).to.be.true;
-
-      // let depositor 2 register withdraw
-      const d2Shares = await vault.balanceOf(depositor2.address);
-      await vault.connect(depositor2).registerWithdraw(d2Shares);
-      const d2SharesAfter = await vault.balanceOf(depositor2.address);
-      expect(d2SharesAfter.isZero()).to.be.true;
-
-      // depositor 3 register half his shares
-      const d3Shares = await vault.balanceOf(depositor3.address);
-      await vault.connect(depositor3).registerWithdraw(d3Shares.div(2));
-
-      // depositor 4 register all his shares
-      const d4Shares = await vault.balanceOf(depositor4.address);
-      await vault.connect(depositor4).registerWithdraw(d4Shares);
-    });
-    it("should revert if trying to get withdraw from queue now", async () => {
-      await expect(vault.connect(depositor1).withdrawFromQueue(0)).to.be.revertedWith("Invalid round");
->>>>>>> 28e01a84
     });
     it("should revert if calling resumeFrom pause when vault is normal", async () => {
       await expect(vault.connect(owner).resumeFromPause()).to.be.revertedWith("!Emergency");
@@ -422,24 +353,15 @@
       const totalAssetAfter = await vault.totalAsset();
 
       const totalReservedForQueueWithdraw = await vault.withdrawQueueAmount();
-<<<<<<< HEAD
-=======
-
->>>>>>> 28e01a84
       const vaultBalanceAfter = await weth.balanceOf(vault.address);
       const action1BalanceAfter = await weth.balanceOf(action1.address);
       const action2BalanceAfter = await weth.balanceOf(action2.address);
 
       // after calling rollover, total asset will exclude amount reserved for queue withdraw
-<<<<<<< HEAD
       expect(
         totalAssetBefore.add(pendingDeposit).eq(totalAssetAfter.add(totalReservedForQueueWithdraw)),
         "total asset mismatch"
       ).to.be.true;
-=======
-      expect(totalAssetBefore.eq(totalAssetAfter.add(totalReservedForQueueWithdraw)), "total asset mismatch").to.be
-        .true;
->>>>>>> 28e01a84
       expect(
         vaultBalanceAfter
           .sub(vaultBalanceBefore)
@@ -457,7 +379,6 @@
       await expect(vault.connect(owner).closePositions()).to.be.revertedWith("!Locked");
     });
     it("should have correct reserved for withdraw", async () => {
-<<<<<<< HEAD
       const totalInWithdrawQueue = await vault.withdrawQueueAmount();
       const pendingDeposit = await vault.pendingDeposit();
       const vaultTotalWeth = await weth.balanceOf(vault.address);
@@ -485,16 +406,6 @@
 
     it("should allow queue withdraw weth", async () => {
       // depositor1 use withdrawFromQueue to withdraw weth
-=======
-      const totalReservedForRoundWithdraw = await vault.withdrawQueueAmount();
-      const vaultTotalWeth = await weth.balanceOf(vault.address);
-      const totalAsset = await vault.totalAsset();
-      expect(vaultTotalWeth.sub(totalAsset).eq(totalReservedForRoundWithdraw)).to.be.true;
-    });
-
-    it("should allow queue withdraw weth", async () => {
-      // depositor1 use withdraw weth
->>>>>>> 28e01a84
       const wethBefore = await weth.balanceOf(depositor1.address);
       const reserveBefore = await vault.withdrawQueueAmount();
 
@@ -564,13 +475,6 @@
     });
 
     it("should be able to rollover again", async () => {
-<<<<<<< HEAD
-      // const totalInWithdrawQueue = await vault.withdrawQueueAmount();
-      const totalInDepositQueue = await vault.withdrawQueueAmount();
-=======
-      const totalReservedForRoundWithdraw = await vault.withdrawQueueAmount();
->>>>>>> 28e01a84
-
       const action1BalanceBefore = await weth.balanceOf(action1.address);
       const action2BalanceBefore = await weth.balanceOf(action2.address);
       const totalValueBefore = await vault.totalAsset();
@@ -580,10 +484,6 @@
       // 30% - action2
       await vault.connect(owner).rollOver([7000, 3000]);
 
-<<<<<<< HEAD
-=======
-      const vaultBalanceAfter = await weth.balanceOf(vault.address);
->>>>>>> 28e01a84
       const action1BalanceAfter = await weth.balanceOf(action1.address);
       const action2BalanceAfter = await weth.balanceOf(action2.address);
       const totalValueAfter = await vault.totalAsset();
@@ -591,10 +491,6 @@
       expect(action1BalanceAfter.sub(action1BalanceBefore).eq(totalValueBefore.mul(7).div(10))).to.be.true;
       expect(action2BalanceAfter.sub(action2BalanceBefore).eq(totalValueBefore.mul(3).div(10))).to.be.true;
 
-<<<<<<< HEAD
-=======
-      expect(vaultBalanceAfter.eq(totalReservedForRoundWithdraw), "vault should have some weth reserved").to.be.true;
->>>>>>> 28e01a84
       expect(totalValueAfter.eq(totalValueBefore), "total value should stay unaffected").to.be.true;
     });
   });
